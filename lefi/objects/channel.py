from __future__ import annotations

from typing import (
    TYPE_CHECKING,
    Any,
    Callable,
    Dict,
    Iterable,
    List,
    Optional,
    Union,
)
from functools import cached_property

from .components import ActionRow
from .embed import Embed
from .enums import ChannelType, InviteTargetType
from .permissions import Overwrite
from .components import ActionRow
from .flags import Permissions
from .files import File
from .invite import Invite
from ..errors import VoiceException
from ..utils import ChannelHistoryIterator, to_snowflake
from ..voice import VoiceClient
from .threads import Thread
from .enums import ChannelType
from .flags import Permissions
from .permissions import Overwrite

if TYPE_CHECKING:
    from ..state import State
    from .guild import Guild
    from .member import Member
    from .message import Message
    from .role import Role
    from .user import User

__all__ = ("TextChannel", "DMChannel", "VoiceChannel", "CategoryChannel", "Channel")


class Channel:
    """
    A class representing a discord channel.
    """

    def __init__(self, state: State, data: Dict, guild: Guild) -> None:
        """
        Creates a new Channel from the given data.

        Parameters:
            state (lefi.State): The [State](./state.md) of the client.
            data (dict): The data to create the channel from.
        """
        self._state = state
        self._data = data
        self._guild = guild
        self._overwrites: Dict[Union[Member, Role], Overwrite] = {}

    def __repr__(self) -> str:
        name = self.__class__.__name__
        return f"<{name} name={self.name!r} id={self.id} position={self.position} type={self.type!r}>"

    def _copy(self):
        copy = self.__class__(self._state, self._data, self._guild)
        copy._overwrites = self._overwrites.copy()

        return copy

    def __eq__(self, o: object) -> bool:
        if not isinstance(o, Channel):
            return NotImplemented

        return self.id == o.id

    async def delete(self) -> None:
        """
        Deletes the channel.
        """
        await self._state.http.delete_channel(self.id)

    async def edit_permissions(
        self, target: Union[Role, Member], **permissions: bool
    ) -> None:
        """
        Edits the permissions for the given target.

        Parameters:
            target (lefi.Role or lefi.Member): The target to edit the permissions for.
            **permissions (bool): The permissions to set.

        """
        if not isinstance(target, (Role, Member)):
            raise TypeError("target must be either a Role or Member")

        perms = Permissions(**permissions)

        allow, deny = perms.to_overwrite_pair()
        type = 0 if isinstance(target, Role) else 1

        await self._state.http.edit_channel_permissions(
            channel_id=self.id,
            overwrite_id=target.id,
            allow=allow.value,
            deny=deny.value,
            type=type,
        )

    async def delete_permission(self, target: Union[Member, Role]) -> None:
        """
        Deletes the permission for the given target.

        Parameters:
            target (lefi.Member or lefi.Role): The target to delete the permission for.
        """
        if not isinstance(target, (Member, Role)):
            raise TypeError("target must be either a Member or Role")

        await self._state.http.delete_channel_permissions(
            channel_id=self.id,
            overwrite_id=target.id,
        )

        self._overwrites.pop(target, None)

    @property
    def guild(self) -> Guild:
        """
        A [lefi.Guild](./guild.md) instance which the channel belongs to.
        """
        return self._guild

    @property
    def id(self) -> int:
        """
        The channels id.
        """
        return int(self._data["id"])

    @property
    def name(self) -> str:
        """
        The channels name.
        """
        return self._data["name"]

    @property
    def type(self) -> ChannelType:
        """
        The type of the channel.
        """
        return ChannelType(self._data["type"])

    @property
    def nsfw(self) -> bool:
        """
        Whether or not the channel is marked as NSFW.
        """
        return self._data.get("nsfw", False)

    @property
    def position(self) -> int:
        """
        The position of the channel.
        """
        return self._data["position"]

    @property
    def overwrites(self) -> Dict[Union[Member, Role], Overwrite]:
        """
        A list of [lefi.Overwrite](./overwrite.md)s for the channel.
        """
        return self._overwrites

    def overwrites_for(self, target: Union[Member, Role]) -> Optional[Overwrite]:
        """
        Returns the [lefi.Overwrite](./overwrite.md) for the given target.
        """
        return self._overwrites.get(target)

    def permissions_for(self, target: Union[Member, Role]) -> Permissions:
        """
        Returns the permissions for the given target.

        Parameters:
            target (lefi.Member or lefi.Role): The target to get the permissions for.

        Returns:
            The [Permission]()s for the target.
        """
        base = target.permissions

        if base & Permissions.administrator:
            return Permissions.all()

        everyone = self.overwrites_for(self.guild.default_role)
        if everyone is not None:
            base |= everyone.allow
            base &= ~everyone.deny

        allow = Permissions(0)
        deny = Permissions(0)

        if isinstance(target, Member):
            for role in target.roles:
                overwrite = self.overwrites_for(role)
                if overwrite is not None:
                    allow |= overwrite.allow
                    deny |= overwrite.deny

            base |= allow
            base &= ~deny

            member_overwrite = self.overwrites_for(target)
            if member_overwrite:
                base |= member_overwrite.allow
                base &= ~member_overwrite.deny

            return base

        return base


class TextChannel(Channel):
    """
    A class that represents a TextChannel.
    """

    def __init__(self, state: State, data: Dict, guild: Guild) -> None:
        """
        Creates a new TextChannel from the given data.

        Parameters:
            state (lefi.State): The [State](./state.md) of the client.
            data (dict): The data to create the channel from.
        """
        super().__init__(state, data, guild)

    def history(self, **kwargs) -> ChannelHistoryIterator:
        """
        Makes an API call to grab messages from the channel.

        Parameters:
            **kwargs (Any): The option to pass to
            [lefi.HTTPClient.get_channel_messages](./http.md#lefi.http.HTTPClient.get_channel_messages).

        Returns:
            A list of the fetched [lefi.Message](./message.md) instances.

        """
        coro = self._state.http.get_channel_messages(self.id, **kwargs)
        return ChannelHistoryIterator(self._state, self, coro)

    async def edit(
        self,
        *,
        name: Optional[str] = None,
        type: Optional[ChannelType] = None,
        position: Optional[int] = None,
        topic: Optional[str] = None,
        nsfw: Optional[bool] = None,
        slowmode: Optional[int] = None,
        overwrites: Optional[Dict[Union[Member, Role], Permissions]],
    ) -> TextChannel:
        """
        Edits the channel.

        Parameters:
            **kwargs (Any): The options to pass to
            [lefi.HTTPClient.edit_text_channel](./http.md#lefi.http.HTTPClient.edit_text_channel).

        Returns:
            The lefi.TextChannel instance after editting.

        """
        permission_overwrites = self.guild._make_permission_overwrites(overwrites)
        data = await self._state.http.edit_text_channel(
            channel_id=self.id,
            name=name,
            type=type.value if type else None,
            position=position,
            topic=topic,
            nsfw=nsfw,
            rate_limit_per_user=slowmode,
            permission_overwrites=permission_overwrites,
        )
        self._data = data
        return self

    async def create_invite(
        self,
        *,
        max_age: int = 86400,
        max_uses: int = 0,
        temporary: bool = False,
        unique: bool = False,
    ) -> Invite:
        """
        Creates an invite for the channel.

        Parameters:
            max_age (int): The max age of the invite.
            max_uses (int): The max uses of the invite.
            temporary (bool): Whether or not the invite is temporary.
            unique (bool): Whether or not the invite is unique.

        Returns:
            The [lefi.Invite](./invite.md) instance.

        """
        data = await self._state.http.create_channel_invite(
            channel_id=self.id,
            max_age=max_age,
            max_uses=max_uses,
            temporary=temporary,
            unique=unique,
        )

        return Invite(self._state, data)

    async def trigger_typing(self) -> None:
        """
        Triggers typing in this text channel.
        """
        await self._state.http.trigger_typing(channel_id=self.id)

    async def create_thread(
        self,
        *,
        name: str,
        auto_archive_duration: Optional[int] = None,
        type: Optional[ChannelType] = None,
        invitable: Optional[bool] = None,
    ) -> Thread:
        """
        Creates a thread in this text channel.

        Parameters:
            name (str): The name of the thread.
            auto_archive_duration (int): The duration of the thread.
            type (lefi.ChannelType): The type of the thread.
            invitable (bool): Whether or not the thread is invitable.

        Returns:
            The [lefi.Thread](./thread.md) instance.

        """
        if auto_archive_duration is not None:
            if auto_archive_duration not in (60, 1440, 4320, 10080):
                raise ValueError(
                    "auto_archive_duration must be 60, 1440, 4320 or 10080"
                )

        if not type:
            type = ChannelType.PRIVATE_THREAD

        data = await self._state.http.start_thread_without_message(
            channel_id=self.id,
            name=name,
            auto_archive_duration=auto_archive_duration,
            type=type.value,
            invitable=invitable,
        )

        return Thread(self._state, self.guild, data)

    async def fetch_archived_threads(
        self,
        *,
        public: bool = True,
        before: Optional[int] = None,
        limit: Optional[int] = None,
    ) -> List[Thread]:
        """
        Fetches archived threads in this text channel.

        Parameters:
            public (bool): Whether or not to fetch public threads.
            before (int): The timestamp to fetch threads before.
            limit (int): The limit of the messages to fetch.

        Returns:
            A list of [lefi.Thread](./thread.md) instances.

        """
        if public:
            data = await self._state.http.list_public_archived_threads(
                channel_id=self.id,
                before=before,
                limit=limit,
            )
        else:
            data = await self._state.http.list_private_archived_threads(
                channel_id=self.id, before=before, limit=limit
            )

        return self.guild._create_threads(data)

    async def fetch_joined_private_archived_threads(self) -> List[Thread]:
        """
        Fetches joined private archived threads in this text channel.

        Returns:
            A list of [lefi.Thread](./thread.md) instances.

        """
        data = await self._state.http.list_private_archived_threads(channel_id=self.id)

        return self.guild._create_threads(data)

    async def delete_messages(self, messages: Iterable[Message]) -> None:
        """
        Bulk deletes messages from the channel.

        Parameters:
            messages (Iterable[lefi.Message]): The list of messages to delete.

        """
        await self._state.http.bulk_delete_messages(
            self.id, message_ids=[msg.id for msg in messages]
        )

    async def purge(
        self,
        *,
        limit: int = 100,
        check: Optional[Callable[[Message], bool]] = None,
        around: Optional[int] = None,
        before: Optional[int] = None,
        after: Optional[int] = None,
    ) -> List[Message]:
        """
        Purges messages from the channel.

        Parameters:
            limit (int): The maximum number of messages to delete.
            check (Callable[[lefi.Message], bool]): A function to filter messages.
            around (int): The time around which to search for messages to delete.
            before (int): The time before which to search for messages to delete.
            after (int): The time after which to search for messages to delete.

        Returns:
            A list of the deleted [lefi.Message](./message.md) instances.
        """
        to_delete = []
        if not check:
            check = lambda message: True

        iterator = self.history(limit=limit, around=around, before=before, after=after)
        async for message in iterator:
            if check(message):
                to_delete.append(message)

        await self.delete_messages(to_delete)
        return to_delete

    async def send(
        self,
        content: Optional[str] = None,
        *,
        tts: bool = False,
        embeds: Optional[List[Embed]] = None,
<<<<<<< HEAD
        reference: Optional[Message] = None,
        files: Optional[List[File]] = None,
        row: Optional[ActionRow] = None,
=======
        rows: Optional[List[ActionRow]] = None,
        **kwargs,
>>>>>>> 22ac3292
    ) -> Message:
        """
        Sends a message to the channel.

        Parameters:
            content (Optional[str]): The content of the message.
            embeds (Optional[List[lefi.Embed]]): The list of embeds to send with the message.
            rows (Optional[List[ActionRow]]): The rows to send with the message.
            **kwargs (Any): Extra options to pass to
            [lefi.HTTPClient.send_message](./http.md#lefi.http.HTTPClient.send_message).

        Returns:
            The sent [lefi.Message](./message.md) instance.
        """
        embeds = [] if embeds is None else embeds
        message_reference = None

        if reference is not None:
            message_reference = reference.to_reference()

        data = await self._state.http.send_message(
            channel_id=self.id,
            content=content,
            tts=tts,
            embeds=[embed.to_dict() for embed in embeds],
<<<<<<< HEAD
            components=[row._to_dict()] if row is not None else None,
            message_reference=message_reference,
            files=files,
=======
            components=[row.to_dict() for row in rows] if rows is not None else None,
            **kwargs,
>>>>>>> 22ac3292
        )

        message = self._state.create_message(data, self)

        if rows is not None and data.get("components"):
            for row in rows:
                for component in row.components:
                    self._state._components[component.custom_id] = (
                        component.callback,
                        component,
                    )

        return message

    async def fetch_message(self, message_id: int) -> Message:
        """
        Makes an API call to receive a message.

        Parameters:
            message_id (int): The ID of the message.

        Returns:
            The [lefi.Message](./message.md) instance corresponding to the ID if found.
        """
        data = await self._state.http.get_channel_message(self.id, message_id)
        return self._state.create_message(data, self)

    async def fetch_pins(self) -> List[Message]:
        """
        Fetches the pins of the channel.

        Returns:
            A list of [lefi.Message](./message.md) instances.
        """
        data = await self._state.http.get_pinned_messages(self.id)
        return [self._state.create_message(m, self) for m in data]

    @property
    def topic(self) -> str:
        """
        The topic of the channel.
        """
        return self._data["topic"]

    @property
    def last_message_id(self) -> Optional[int]:
        return to_snowflake(self._data, "last_message_id")

    @property
    def last_message(self) -> Optional[Message]:
        """
        The last [lefi.Message](./message.md) instance sent in the channel.
        """
        return (
            self._state.get_message(self.last_message_id)
            if self.last_message_id
            else None
        )

    @property
    def rate_limit_per_user(self) -> int:
        """
        The amount of time needed before another message can be sent in the channel.
        """
        return self._data["rate_limit_per_user"]

    @property
    def default_auto_archive_duration(self) -> int:
        """
        The amount of time it takes to archive a thread inside of the channel.
        """
        return self._data["default_auto_archive_duration"]

    @property
    def parent_id(self) -> Optional[int]:
        """
        The ID of the parent channel.
        """
        return to_snowflake(self._data, "parent_id")

    @property
    def parent(self) -> Optional[CategoryChannel]:
        """
        The channels parent.
        """
        return self.guild.get_channel(self.parent_id)  # type: ignore

    @property
    def category(self) -> Optional[CategoryChannel]:
        """
        An alias of `parent`
        """
        return self.parent


class VoiceChannel(Channel):
    """
    Represents a VoiceChannel.
    """

    def __init__(self, state: State, data: Dict, guild: Guild) -> None:
        """
        Creates a new VoiceChannel from the given data.

        Parameters:
            state (lefi.State): The [State](./state.md) of the client.
            data (dict): The data to create the channel from.
            guild (lefi.Guild): The [Guild](./guild.md) the channel belongs to.
        """
        super().__init__(state, data, guild)

    async def create_invite(
        self,
        *,
        max_age: int = 86400,
        max_uses: int = 0,
        temporary: bool = False,
        unique: bool = False,
        target_type: Optional[InviteTargetType] = None,
        target_user: Optional[User] = None,
        target_application_id: Optional[int] = None,
    ) -> Invite:
        """
        Creates an invite for the channel.

        Parameters:
            max_age (int): The max age of the invite.
            max_uses (int): The max uses of the invite.
            temporary (bool): Whether or not the invite is temporary.
            unique (bool): Whether or not the invite is unique.
            target_type (Optional[lefi.InviteTargetType]): The target type of the invite.
            target_user (Optional[lefi.User]): The target user of the invite.
            target_application_id (Optional[int]): The target application ID of the invite.

        Returns:
            The [lefi.Invite](./invite.md) instance.

        """
        data = await self._state.http.create_channel_invite(
            channel_id=self.id,
            max_age=max_age,
            max_uses=max_uses,
            temporary=temporary,
            unique=unique,
            target_type=target_type,
            target_user_id=target_user.id if target_user is not None else None,
            target_application_id=target_application_id,
        )

        return Invite(self._state, data)

    async def edit(
        self,
        *,
        name: Optional[str] = None,
        position: Optional[int] = None,
        bitrate: Optional[int] = None,
        user_limit: Optional[int] = None,
        rtc_region: Optional[str] = None,
        video_quality_mode: Optional[int] = None,
        sync_permissions: Optional[bool] = None,
        overwrites: Optional[Dict[Union[Member, Role], Permissions]],
    ) -> VoiceChannel:
        """
        Edits the channel.

        Parameters:
            **kwargs (Any): The options to pass to
            [lefi.HTTPClient.edit_voice_channel](./http.md#lefi.http.HTTPClient.edit_voice_channel).

        Returns:
            The lefi.VoiceChannel instance after editting.

        """
        permission_overwrites = self.guild._make_permission_overwrites(overwrites)
        data = await self._state.http.edit_voice_channel(
            channel_id=self.id,
            name=name,
            position=position,
            bitrate=bitrate,
            user_limit=user_limit,
            rtc_region=rtc_region,
            video_quality_mode=video_quality_mode,
            sync_permissions=sync_permissions,
            permission_overwrites=permission_overwrites,
        )
        self._data = data
        return self

    async def connect(self) -> VoiceClient:
        """
        Connects to this voice channel and returns the created voice client.

        Returns:
            The [lefi.VoiceClient][] instance.
        """
        if self.guild.voice_client:
            raise VoiceException("Client Already connected to a voice channel.")

        voice = VoiceClient(self._state, self)
        self._state.add_voice_client(self.guild.id, voice)

        await voice.connect()
        return voice

    async def disconnect(self) -> None:
        """
        Disconnects the voice client from the channel.
        """
        voice = self._state.get_voice_client(self.guild.id)
        if not voice:
            raise VoiceException("Client not connected to a voice channel")

        if voice.channel != self:
            raise VoiceException("Client not connected to the voice channel")

        await voice.disconnect()
        self._state.remove_voice_client(self.guild.id)

    @property
    def user_limit(self) -> int:
        """
        The user limit of the voice channel.
        """
        return self._data["user_limit"]

    @property
    def bitrate(self) -> int:
        """
        The bitrate of the voice channel.
        """
        return self._data["bitrate"]

    @property
    def rtc_region(self) -> Optional[str]:
        """
        THe rtc region of the voice channel.
        """
        return self._data["rtc_region"]

    @property
    def parent_id(self) -> Optional[int]:
        """
        The ID of the parent channel.
        """
        return to_snowflake(self._data, "parent_id")

    @property
    def parent(self) -> Optional[CategoryChannel]:
        """
        The channels parent.
        """
        return self.guild.get_channel(self.parent_id)  # type: ignore

    @property
    def category(self) -> Optional[CategoryChannel]:
        """
        An alias of `parent`
        """
        return self.parent

    @cached_property
    def members(self) -> List[Member]:
        """
        The members in the voice channel.
        """
        members = []

        for user_id, voice in self.guild._voice_states.items():
            if voice.channel_id == self.id:
                member = self.guild.get_member(user_id)

                if member:
                    members.append(member)

        return members


class CategoryChannel(Channel):
    async def create_text_channel(self, *, name: str, **kwargs: Any) -> TextChannel:
        return await self.guild.create_text_channel(name=name, parent=self, **kwargs)

    async def create_voice_channel(self, *, name: str, **kwargs) -> VoiceChannel:
        return await self.guild.create_voice_channel(name=name, parent=self, **kwargs)


class DMChannel:
    """
    A class that represents a Users DMChannel.

    Attributes:
        guild (lefi.Guild): The [Guild](./guild.md) the channel is in.
    """

    def __init__(self, state: State, data: Dict[str, Any]) -> None:
        """
        Creates a new DMChannel from the given data.

        Parameters:
            state (lefi.State): The [State](./state.md) of the client.
            data (dict): The data to create the channel from.
        """
        self._state = state
        self._data = data
        self.guild = None

    def __repr__(self) -> str:
        return f"<DMChannel id={self.id} type={self.type!r}>"

    async def send(
        self,
        content: Optional[str] = None,
        *,
        embeds: Optional[List[Embed]] = None,
        rows: Optional[List[ActionRow]] = None,
        **kwargs,
    ) -> Message:
        """
        Sends a message to the channel.

        Parameters:
            content (Optional[str]): The content of the message.
            embeds (Optional[List[lefi.Embed]]): The list of embeds to send with the message.
            rows (Optional[List[ActionRow]]): The rows to send with the message.
            **kwargs (Any): Extra options to pass to
            [lefi.HTTPClient.send_message](./http.md#lefi.http.HTTPClient.send_message).

        Returns:
            The sent [lefi.Message](./message.md) instance.
        """
        embeds = [] if embeds is None else embeds

        data = await self._state.client.http.send_message(
            channel_id=self.id,
            content=content,
            embeds=[embed.to_dict() for embed in embeds],
            components=[row.to_dict() for row in rows] if rows is not None else None,
            **kwargs,
        )

        message = self._state.create_message(data, self)

        if rows is not None and data.get("components"):
            for row in rows:
                for component in row.components:
                    self._state._components[component.custom_id] = (
                        component.callback,
                        component,
                    )

        return message

    @property
    def id(self) -> int:
        """
        The ID of the DMChannel.
        """
        return int(self._data["id"])

    @property
    def last_message_id(self) -> Optional[int]:
        return to_snowflake(self._data, "last_message_id")

    @property
    def last_message(self) -> Optional[Message]:
        """
        The last [lefi.Message](./message.md) instance sent in the channel.
        """
        return self._state.get_message(self.last_message_id)  # type: ignore

    @property
    def type(self) -> int:
        """
        The type of the channel.
        """
        return int(self._data["type"])

    @property
    def receipients(self) -> List[User]:
        """
        A list of [lefi.User](./user.md) instances which are the recipients.
        """
        return [self._state.get_user(int(data["id"])) for data in self._data["recipients"]]  # type: ignore<|MERGE_RESOLUTION|>--- conflicted
+++ resolved
@@ -460,14 +460,10 @@
         *,
         tts: bool = False,
         embeds: Optional[List[Embed]] = None,
-<<<<<<< HEAD
         reference: Optional[Message] = None,
         files: Optional[List[File]] = None,
-        row: Optional[ActionRow] = None,
-=======
         rows: Optional[List[ActionRow]] = None,
         **kwargs,
->>>>>>> 22ac3292
     ) -> Message:
         """
         Sends a message to the channel.
@@ -493,14 +489,10 @@
             content=content,
             tts=tts,
             embeds=[embed.to_dict() for embed in embeds],
-<<<<<<< HEAD
-            components=[row._to_dict()] if row is not None else None,
             message_reference=message_reference,
             files=files,
-=======
             components=[row.to_dict() for row in rows] if rows is not None else None,
             **kwargs,
->>>>>>> 22ac3292
         )
 
         message = self._state.create_message(data, self)
