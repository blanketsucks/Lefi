from __future__ import annotations

from typing import (
    TYPE_CHECKING,
    Any,
    Callable,
    Dict,
    Iterable,
    List,
    Optional,
    Union,
)

from .embed import Embed
from .enums import ChannelType
from .permissions import Overwrite
from .components import ActionRow
from .flags import Permissions
from .files import File
from ..errors import VoiceException
from ..utils import ChannelHistoryIterator
from ..voice import VoiceClient

if TYPE_CHECKING:
    from ..state import State
    from .guild import Guild
    from .member import Member
    from .message import Message
    from .role import Role
    from .user import User

__all__ = ("TextChannel", "DMChannel", "VoiceChannel", "CategoryChannel", "Channel")


class Channel:
    """
    A class representing a discord channel.
    """

    def __init__(self, state: State, data: Dict, guild: Guild) -> None:
        """
        Creates a new Channel from the given data.

        Parameters:
            state (lefi.State): The [State](./state.md) of the client.
            data (dict): The data to create the channel from.
        """
        self._state = state
        self._data = data
        self._guild = guild
        self._overwrites: Dict[Union[Member, Role], Overwrite] = {}

    def __repr__(self) -> str:
        name = self.__class__.__name__
        return f"<{name} name={self.name!r} id={self.id} position={self.position} type={self.type!r}>"

    def __eq__(self, o: object) -> bool:
        if not isinstance(o, Channel):
            return NotImplemented

        return self.id == o.id

    async def delete(self) -> None:
        """
        Deletes the channel.
        """
        await self._state.http.delete_channel(self.id)

        self._state._channels.pop(self.id, None)
        self._guild._channels.pop(self.id, None)

        return None

    def _make_permission_overwrites(
        self, base: Optional[Dict[Union[Member, Role], Permissions]]
    ) -> Optional[List[Dict]]:
        if not base:
            return None

        permission_overwrites = []
        for target, overwrite in base.items():
            if not isinstance(target, (Member, Role)):
                raise TypeError("Target must be a Member or Role")

            if not isinstance(overwrite, Permissions):
                raise TypeError("Overwrite must be a Permissions instance")

            allow, deny = overwrite.to_overwrite_pair()

            ow = {
                "id": target.id,
                "type": 1 if isinstance(target, Member) else 0,
                "allow": allow.value,
                "deny": deny.value,
            }

            permission_overwrites.append(ow)

        return permission_overwrites

    @property
    def guild(self) -> Guild:
        """
        A [lefi.Guild](./guild.md) instance which the channel belongs to.
        """
        return self._guild

    @property
    def id(self) -> int:
        """
        The channels id.
        """
        return int(self._data["id"])

    @property
    def name(self) -> str:
        """
        The channels name.
        """
        return self._data["name"]

    @property
    def type(self) -> ChannelType:
        """
        The type of the channel.
        """
        return ChannelType(self._data["type"])

    @property
    def nsfw(self) -> bool:
        """
        Whether or not the channel is marked as NSFW.
        """
        return self._data.get("nsfw", False)

    @property
    def position(self) -> int:
        """
        The position of the channel.
        """
        return self._data["position"]

    @property
    def overwrites(self) -> Dict[Union[Member, Role], Overwrite]:
        """
        A list of [lefi.Overwrite](./overwrite.md)s for the channel.
        """
        return self._overwrites

    def overwrites_for(self, target: Union[Member, Role]) -> Optional[Overwrite]:
        """
        Returns the [lefi.Overwrite](./overwrite.md) for the given target.
        """
        return self._overwrites.get(target)

    def permissions_for(self, target: Union[Member, Role]) -> Permissions:
        """
        Returns the permissions for the given target.

        Parameters:
            target (lefi.Member or lefi.Role): The target to get the permissions for.

        Returns:
            The [Permission]()s for the target.
        """
        base = target.permissions

        if base & Permissions.administrator:
            return Permissions.all()

        everyone = self.overwrites_for(self.guild.default_role)
        if everyone is not None:
            base |= everyone.allow
            base &= ~everyone.deny

        allow = Permissions(0)
        deny = Permissions(0)

        if isinstance(target, Member):
            for role in target.roles:
                overwrite = self.overwrites_for(role)
                if overwrite is not None:
                    allow |= overwrite.allow
                    deny |= overwrite.deny

            base |= allow
            base &= ~deny

            member_overwrite = self.overwrites_for(target)
            if member_overwrite:
                base |= member_overwrite.allow
                base &= ~member_overwrite.deny

            return base

        return base


class TextChannel(Channel):
    """
    A class that represents a TextChannel.
    """

    def __init__(self, state: State, data: Dict, guild: Guild) -> None:
        """
        Creates a new TextChannel from the given data.

        Parameters:
            state (lefi.State): The [State](./state.md) of the client.
            data (dict): The data to create the channel from.
        """
        super().__init__(state, data, guild)

    def history(self, **kwargs) -> ChannelHistoryIterator:
        """
        Makes an API call to grab messages from the channel.

        Parameters:
            **kwargs (Any): The option to pass to
            [lefi.HTTPClient.get_channel_messages](./http.md#lefi.http.HTTPClient.get_channel_messages).

        Returns:
            A list of the fetched [lefi.Message](./message.md) instances.

        """
        coro = self._state.http.get_channel_messages(self.id, **kwargs)
        return ChannelHistoryIterator(self._state, self, coro)

    async def edit(
        self,
        *,
        name: Optional[str] = None,
        type: Optional[ChannelType] = None,
        position: Optional[int] = None,
        topic: Optional[str] = None,
        nsfw: Optional[bool] = None,
        slowmode: Optional[int] = None,
        overwrites: Optional[Dict[Union[Member, Role], Permissions]],
    ) -> TextChannel:
        """
        Edits the channel.

        Parameters:
            **kwargs (Any): The options to pass to
            [lefi.HTTPClient.edit_text_channel](./http.md#lefi.http.HTTPClient.edit_text_channel).

        Returns:
            The lefi.TextChannel instance after editting.

        """
        permission_overwrites = self._make_permission_overwrites(overwrites)
        data = await self._state.http.edit_text_channel(
            channel_id=self.id,
            name=name,
            type=type.value if type else None,
            position=position,
            topic=topic,
            nsfw=nsfw,
            rate_limit_per_user=slowmode,
            permission_overwrites=permission_overwrites,
        )
        self._data = data
        return self

    async def delete_messages(self, messages: Iterable[Message]) -> None:
        """
        Bulk deletes messages from the channel.

        Parameters:
            messages (Iterable[lefi.Message]): The list of messages to delete.

        """
        await self._state.http.bulk_delete_messages(
            self.id, message_ids=[msg.id for msg in messages]
        )

    async def purge(
        self,
        *,
        limit: int = 100,
        check: Optional[Callable[[Message], bool]] = None,
        around: Optional[int] = None,
        before: Optional[int] = None,
        after: Optional[int] = None,
    ) -> List[Message]:
        """
        Purges messages from the channel.

        Parameters:
            limit (int): The maximum number of messages to delete.
            check (Callable[[lefi.Message], bool]): A function to filter messages.
            around (int): The time around which to search for messages to delete.
            before (int): The time before which to search for messages to delete.
            after (int): The time after which to search for messages to delete.

        Returns:
            A list of the deleted [lefi.Message](./message.md) instances.
        """
        to_delete = []
        if not check:
            check = lambda message: True

        iterator = self.history(limit=limit, around=around, before=before, after=after)
        async for message in iterator:
            if check(message):
                to_delete.append(message)

        await self.delete_messages(to_delete)
        return to_delete

    async def send(
        self,
        content: Optional[str] = None,
        *,
        tts: bool = False,
        embeds: Optional[List[Embed]] = None,
<<<<<<< HEAD
        reference: Optional[Message] = None,
        files: Optional[List[File]] = None,
        row: Optional[MessageActionRow] = None,
=======
        row: Optional[ActionRow] = None,
        **kwargs,
>>>>>>> 137da088
    ) -> Message:
        """
        Sends a message to the channel.

        Parameters:
            content (Optional[str]): The content of the message.
            embeds (Optional[List[lefi.Embed]]): The list of embeds to send with the message.
            **kwargs (Any): Extra options to pass to
            [lefi.HTTPClient.send_message](./http.md#lefi.http.HTTPClient.send_message).

        Returns:
            The sent [lefi.Message](./message.md) instance.
        """
        embeds = [] if embeds is None else embeds
        message_reference = None

        if reference is not None:
            message_reference = reference.to_reference()

        data = await self._state.http.send_message(
            channel_id=self.id,
            content=content,
            tts=tts,
            embeds=[embed.to_dict() for embed in embeds],
            components=[row._to_dict()] if row is not None else None,
            message_reference=message_reference,
            files=files,
        )

        message = self._state.create_message(data, self)

        if row is not None and data.get("components"):
            self._state._components.setdefault(message.id, []).extend(row.callbacks)

        return message

    async def fetch_message(self, message_id: int) -> Message:
        """
        Makes an API call to receive a message.

        Parameters:
            message_id (int): The ID of the message.

        Returns:
            The [lefi.Message](./message.md) instance corresponding to the ID if found.
        """
        data = await self._state.http.get_channel_message(self.id, message_id)
        return self._state.create_message(data, self)

    @property
    def topic(self) -> str:
        """
        The topic of the channel.
        """
        return self._data["topic"]

    @property
    def last_message(self) -> Optional[Message]:
        """
        The last [lefi.Message](./message.md) instance sent in the channel.
        """
        return self._state.get_message(self._data["last_message_id"])

    @property
    def rate_limit_per_user(self) -> int:
        """
        The amount of time needed before another message can be sent in the channel.
        """
        return self._data["rate_limit_per_user"]

    @property
    def default_auto_archive_duration(self) -> int:
        """
        The amount of time it takes to archive a thread inside of the channel.
        """
        return self._data["default_auto_archive_duration"]

    @property
    def parent(self) -> Optional[Channel]:
        """
        The channels parent.
        """
        return self.guild.get_channel(self._data["parent_id"])


class VoiceChannel(Channel):
    """
    Represents a VoiceChannel.
    """

    def __init__(self, state: State, data: Dict, guild: Guild) -> None:
        """
        Creates a new VoiceChannel from the given data.

        Parameters:
            state (lefi.State): The [State](./state.md) of the client.
            data (dict): The data to create the channel from.
            guild (lefi.Guild): The [Guild](./guild.md) the channel belongs to.
        """
        super().__init__(state, data, guild)

    async def edit(
        self,
        *,
        name: Optional[str] = None,
        position: Optional[int] = None,
        bitrate: Optional[int] = None,
        user_limit: Optional[int] = None,
        rtc_region: Optional[str] = None,
        video_quality_mode: Optional[int] = None,
        sync_permissions: Optional[bool] = None,
        overwrites: Optional[Dict[Union[Member, Role], Permissions]],
    ) -> VoiceChannel:
        """
        Edits the channel.

        Parameters:
            **kwargs (Any): The options to pass to
            [lefi.HTTPClient.edit_voice_channel](./http.md#lefi.http.HTTPClient.edit_voice_channel).

        Returns:
            The lefi.VoiceChannel instance after editting.

        """
        permission_overwrites = self._make_permission_overwrites(overwrites)
        data = await self._state.http.edit_voice_channel(
            channel_id=self.id,
            name=name,
            position=position,
            bitrate=bitrate,
            user_limit=user_limit,
            rtc_region=rtc_region,
            video_quality_mode=video_quality_mode,
            sync_permissions=sync_permissions,
            permission_overwrites=permission_overwrites,
        )
        self._data = data
        return self

    async def connect(self) -> VoiceClient:
        """
        Connects to this voice channel and returns the created voice client.

        Returns:
            The [lefi.VoiceClient][] instance.
        """
        if self.guild.voice_client:
            raise VoiceException("Client Already connected to a voice channel.")

        voice = VoiceClient(self._state, self)
        self._state.add_voice_client(self.guild.id, voice)

        await voice.connect()
        return voice

    async def disconnect(self) -> None:
        """
        Disconnects the voice client from the channel.
        """
        voice = self._state.get_voice_client(self.guild.id)
        if not voice:
            raise VoiceException("Client not connected to a voice channel")

        if voice.channel != self:
            raise VoiceException("Client not connected to the voice channel")

        await voice.disconnect()
        self._state.remove_voice_client(self.guild.id)

    @property
    def user_limit(self) -> int:
        """
        The user limit of the voice channel.
        """
        return self._data["user_limit"]

    @property
    def bitrate(self) -> int:
        """
        The bitrate of the voice channel.
        """
        return self._data["bitrate"]

    @property
    def rtc_region(self) -> Optional[str]:
        """
        THe rtc region of the voice channel.
        """
        return self._data["rtc_region"]

    @property
    def parent(self):
        """
        The parent of the voice channel.
        """
        return self.guild.get_channel(self._data["parent_id"])


class CategoryChannel(Channel):
    pass


class DMChannel:
    """
    A class that represents a Users DMChannel.

    Attributes:
        guild (lefi.Guild): The [Guild](./guild.md) the channel is in.
    """

    def __init__(self, state: State, data: Dict[str, Any]) -> None:
        """
        Creates a new DMChannel from the given data.

        Parameters:
            state (lefi.State): The [State](./state.md) of the client.
            data (dict): The data to create the channel from.
        """
        self._state = state
        self._data = data
        self.guild = None

    def __repr__(self) -> str:
        return f"<DMChannel id={self.id} type={self.type!r}>"

    async def send(
        self,
        content: Optional[str] = None,
        *,
        embeds: Optional[List[Embed]] = None,
        row: Optional[ActionRow] = None,
        **kwargs,
    ) -> Message:
        """
        Sends a message to the channel.

        Parameters:
            content (Optional[str]): The content of the message.
            embeds (Optional[List[lefi.Embed]]): The list of embeds to send with the message.
            **kwargs (Any): Extra options to pass to
            [lefi.HTTPClient.send_message](./http.md#lefi.http.HTTPClient.send_message).

        Returns:
            The sent [lefi.Message](./message.md) instance.
        """
        embeds = [] if embeds is None else embeds

        data = await self._state.client.http.send_message(
            channel_id=self.id,
            content=content,
            embeds=[embed.to_dict() for embed in embeds],
            components=[row._to_dict()] if row is not None else None,
            **kwargs,
        )
        return self._state.create_message(data, self)

    @property
    def id(self) -> int:
        """
        The ID of the DMChannel.
        """
        return int(self._data["id"])

    @property
    def last_message(self) -> Optional[Message]:
        """
        The last [lefi.Message](./message.md) instance sent in the channel.
        """
        return self._state.get_message(self._data["last_message_id"])

    @property
    def type(self) -> int:
        """
        The type of the channel.
        """
        return int(self._data["type"])

    @property
    def receipients(self) -> List[User]:
        """
        A list of [lefi.User](./user.md) instances which are the recipients.
        """
        return [self._state.get_user(int(data["id"])) for data in self._data["recipients"]]  # type: ignore<|MERGE_RESOLUTION|>--- conflicted
+++ resolved
@@ -314,14 +314,9 @@
         *,
         tts: bool = False,
         embeds: Optional[List[Embed]] = None,
-<<<<<<< HEAD
         reference: Optional[Message] = None,
         files: Optional[List[File]] = None,
-        row: Optional[MessageActionRow] = None,
-=======
         row: Optional[ActionRow] = None,
-        **kwargs,
->>>>>>> 137da088
     ) -> Message:
         """
         Sends a message to the channel.
