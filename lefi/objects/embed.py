from __future__ import annotations

import datetime

<<<<<<< HEAD
from typing import (
    TYPE_CHECKING,
    Any,
    Dict,
    Generic,
    Optional,
    List,
    Type,
    TypeVar,
    Union,
)
from typing_extensions import TypedDict
=======
from typing import TYPE_CHECKING, Dict, Optional, List, Type
>>>>>>> 137da088

from ..utils.payload import update_payload

if TYPE_CHECKING:

    class EmbedFooter(TypedDict):
        text: str
        icon_url: Optional[str]

    class EmbedAuthor(TypedDict):
        name: str
        url: Optional[str]
        icon_url: Optional[str]

    class EmbedProvider(TypedDict):
        name: Optional[str]
        url: Optional[str]

    class EmbedVideo(TypedDict):
        url: str
        height: Optional[int]
        width: Optional[int]

    class EmbedImage(TypedDict):
        url: str
        height: Optional[int]
        width: Optional[int]

    class EmbedThumbnail(TypedDict):
        url: str
        height: Optional[int]
        width: Optional[int]

    class EmbedField(TypedDict):
        name: str
        value: str
        inline: bool


__all__ = ("Embed",)

T = TypeVar("T")


class EmbedItem(Generic[T]):
    def __init__(self, **kwargs: Any) -> None:
        self.data: T = kwargs  # type: ignore
        self.__dict__.update(kwargs)


class Embed:
    """
    Represents a discord embed.

    """

    def __init__(self, **kwargs) -> None:
        """
        Parameters:
            **kwargs: The attributes of the embed

        """
        self._data = kwargs

    @classmethod
    def from_dict(cls: Type[Embed], data: Dict) -> Embed:
        """
        Creates an Embed object from a dictionary.

        Parameters:
            data (Dict): The dictionary to create the embed from.

        Returns:
            The created embed

        """
        return cls(**data)

    def to_dict(self) -> Dict:
        """
        Turns the Embed into a dictionary.

        Returns:
            The created dictionary.

        """
        payload = self._data.copy()

        for name, item in payload.items():
            if isinstance(item, EmbedItem):
                payload[name] = update_payload({}, **item.data)

                continue

            elif isinstance(item, list) and all(
                isinstance(obj, EmbedItem) for obj in item
            ):
                payload[name] = [update_payload({}, **field.data) for field in item]

        return payload

    @property
    def title(self) -> Optional[str]:
        """
        The embed's title.
        """
        return self._data.get("title")

    @title.setter
    def title(self, title: str) -> None:
        """
        Set the embeds title, characters cannot be more than 256 characters.

        Parameters:
            title (str): The new title to use.

        """
        if len(title) > 256:
            raise ValueError("Title cannot have more than 256 characters")

        self._data["title"] = title

    @property
    def description(self) -> Optional[str]:
        """
        The the embed's description.
        """
        return self._data.get("description")

    @description.setter
    def description(self, description: str) -> None:
        """
        Set the embed's description, characters cannot be more than 4096 characters.

        Parameters:
            description (str): The new description to use.

        """
        if len(description) > 4096:
            raise ValueError("Description cannot have more than 4096 characters")

        self._data["description"] = description

    @property
    def url(self) -> Optional[str]:
        """
        The embed's url.
        """
        return self._data.get("url")

    @url.setter
    def url(self, url: str) -> None:
        """
        Sets the embed's url.

        Parameters:
            url (str): The new url to use.

        """
        self._data["url"] = url

    @property
    def timestamp(self) -> Optional[str]:
        """
        The embed's timestamp.
        """
        if timestamp := self._data.get("timestamp"):
            return timestamp.isoformat()

        return None

    @timestamp.setter
    def timestamp(self, timestamp: datetime.datetime) -> None:
        """
        Sets the embed's timestamp.

        Parameters:
            timestamp (datetime.datetime): The datetime.datetime object to use.

        """
        self._data["timestamp"] = timestamp

    @property
    def color(self) -> Optional[int]:
        """
        The embed's color.
        """
        return self._data.get("color")

    @color.setter
    def color(self, color: int) -> None:
        """
        Sets the embed's color.

        Parameters:
            color (int): The new color to use.

        """
        self._data["color"] = color

    @property
    def footer(self) -> Optional[EmbedItem[EmbedFooter]]:
        """
        The embed's footer.
        """
        return self._data.get("footer")

    def set_footer(self, text: str, icon_url: Optional[str] = None) -> None:
        """
        Sets the embed's footer.

        Parameters:
            text (str): The text of the footer.
            icon_url (Optional[str]): The icon url of the footer.

        """
        self._data["footer"] = EmbedItem(text=text, icon_url=icon_url)

    @property
    def image(self) -> Optional[EmbedItem[EmbedImage]]:
        """
        The embed's image.
        """
        return self._data.get("image")

    def set_image(
        self, url: str, height: Optional[int] = None, width: Optional[int] = None
    ) -> None:
        """
        Sets the embed's image.

        Parameters:
            url (str): The url of the image
            height (Optional[int]): The height of the image.
            width (Optional[int]): The width of the image.

        """
        self._data["image"] = EmbedItem(url=url, height=height, width=width)

    @property
    def thumbnail(self) -> Optional[EmbedItem[EmbedThumbnail]]:
        """
        The embed's thumbnail.
        """
        return self._data.get("thumbnail")

    def set_thumbnail(
        self, url: str, height: Optional[int] = None, width: Optional[int] = None
    ) -> None:
        """
        Sets the embed's thumbnail.

        Parameters:
            url (str): The url of the image
            height (Optional[int]): The height of the thumbnail.
            width (Optional[int]): The width of the thumbnail.

        """
        self._data["thumbnail"] = EmbedItem(url=url, height=height, width=width)

    @property
    def video(self) -> Optional[EmbedItem[EmbedVideo]]:
        """
        The embed's video.
        """
        return self._data.get("video")

    def set_video(
        self, url: str, height: Optional[int] = None, width: Optional[int] = None
    ) -> None:
        """
        Sets the embed's video.

        Parameters:
            url (str): The url of the video
            height (Optional[int]): The height of the video.
            width (Optional[int]): The width of the video.

        """
        self._data["thumbnail"] = EmbedItem(url=url, height=height, width=width)

    @property
    def provider(self) -> Optional[EmbedItem[EmbedProvider]]:
        """
        The embed's provider.
        """
        return self._data.get("provider")

    def set_provider(
        self, name: Optional[str] = None, url: Optional[str] = None
    ) -> None:
        """
        Sets the embed's provider.

        Parameters:
            name (Optional[str]): The name of the provider.
            url (Optional[str]): The url of the provider.

        """
        self._data["thumbnail"] = EmbedItem(name=name, url=url)

    @property
    def author(self) -> Optional[EmbedItem[EmbedAuthor]]:
        """
        The embed's author.
        """
        return self._data.get("author")

    def set_author(
        self, name: str, url: Optional[str] = None, icon_url: Optional[str] = None
    ) -> None:
        """
        Sets the embed's author.

        Parameters:
            name (str): The name of the author.
            url (Optional[str]): The url of the author.
            icon_url (Optional[str]): The icon url of the author.

        """
        self._data["author"] = EmbedItem(name=name, url=url, icon_url=icon_url)

    @property
    def fields(self) -> Optional[List[EmbedItem[EmbedField]]]:
        """
        The embed's fields.
        """
        return self._data.get("fields")

    def add_field(self, name: str, value: str, inline: bool = False) -> None:
        """
        Adds a field to the embed.

        Parameters:
            name (str): The fields name.
            value (str): The value of the field.
            inline (bool): Whether or not the field is inline.

        """
        self._data.setdefault("fields", []).append(
            EmbedItem(name=name, value=value, inline=inline)
        )<|MERGE_RESOLUTION|>--- conflicted
+++ resolved
@@ -2,22 +2,17 @@
 
 import datetime
 
-<<<<<<< HEAD
 from typing import (
     TYPE_CHECKING,
-    Any,
     Dict,
-    Generic,
     Optional,
     List,
     Type,
+    TypedDict,
     TypeVar,
-    Union,
+    Generic,
+    Any,
 )
-from typing_extensions import TypedDict
-=======
-from typing import TYPE_CHECKING, Dict, Optional, List, Type
->>>>>>> 137da088
 
 from ..utils.payload import update_payload
 
