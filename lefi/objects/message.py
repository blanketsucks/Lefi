from __future__ import annotations

from typing import TYPE_CHECKING, Dict, Optional, Union, List
<<<<<<< HEAD
=======

from .embed import Embed
>>>>>>> dd27e1ab

from ..utils import Snowflake
from .embed import Embed

if TYPE_CHECKING:
    from ..state import State
    from .channel import DMChannel, TextChannel
    from .guild import Guild
    from .member import Member
    from .user import User

    Channels = Union[TextChannel, DMChannel]

__all__ = ("Message", "DeletedMessage")


class DeletedMessage:
    """
    Represents a deleted message.

    Attributes:
        id (int): The ID of the message.
        channel_id (int): The ID of the channel which the message was in.
        guild_id (Optional[int]): The ID of the guild which the message was in.

    """

    def __init__(self, data: Dict) -> None:
        self.id: int = int(data["id"])
        self.channel_id: int = int(data["channel_id"])
        self.guild_id: Optional[int] = (
            int(data["guild_id"]) if "guild_id" in data else None
        )


class Message:
    """
    Represents a message.
    """

    def __init__(self, state: State, data: Dict, channel: Channels) -> None:
        """
        Creates a Message object.

        Parameters:
            state (State): The [State](./state.md) of the client.
            data (Dict): The data of the message.
            channel (Channels): The [Channel](./channel.md) the message was sent in.
        """
        self._channel = channel
        self._state = state
        self._data = data

        self._pinned = data["pinned"]

    def __repr__(self) -> str:
        return f"<Message id={self.id}>"

    async def edit(self, **kwargs) -> Message:
        """
        Edits the message.

        Parameters:
            kwargs (Any): The options to pass to [lefi.HTTPClient.edit_message](./http.md#lefi.HTTPClient.edit_message).

        Returns:
            The message after being editted.

        """
        data = await self._state.http.edit_message(**kwargs)
        self._data = data
        return self

    async def crosspost(self) -> Message:
        """
        Crossposts the message.

        Returns:
            The message being crossposted.

        """
        data = await self._state.http.crosspost_message(self.channel.id, self.id)
        return self._state.create_message(data, self.channel)

    async def add_reaction(self, reaction: str) -> None:
        """
        Adds a reaction to the message.

        Parameters:
            reaction (str): The reaction to add.

        """
        await self._state.http.create_reaction(
            channel_id=self.channel.id, message_id=self.id, emoji=reaction
        )

    async def remove_reaction(
        self, reaction: str, user: Optional[Snowflake] = None
    ) -> None:
        """
        Removes a reaction from the message.

        Parameters:
            reaction (str): The reaction to remove.
            user (Optional[Snowflake]): The message to remove the reaction from.

        """
        await self._state.http.delete_reaction(
            channel_id=self.channel.id,
            message_id=self.id,
            emoji=reaction,
            user_id=user.id if user is not None else user,
        )

    async def pin(self) -> None:
        """
        Pins the message.
        """
        await self._state.http.pin_message(self.channel.id, self.id)
        self._pinned = True

    async def unpin(self) -> None:
        """
        Unpins the message.
        """
        await self._state.http.unpin_message(self.channel.id, self.id)
        self._pinned = False

    async def delete(self) -> None:
        """
        Deletes the message.
        """
        await self._state.http.delete_message(self.channel.id, self.id)
        self._state._messages.pop(self.id, None)

    def to_reference(self) -> Dict:
        payload = {"message_id": self.id, "channel_id": self.channel.id}

        if self.guild:
            payload["guild_id"] = self.guild.id

        return payload

    @property
    def id(self) -> int:
        """
        The ID of the message.
        """
        return int(self._data["id"])

    @property
    def channel(self) -> Channels:
        """
        The [lefi.Channel](./channel.md) which the message is in.
        """
        return self._channel

    @property
    def guild(self) -> Optional[Guild]:
        """
        The [lefi.Guild](./guild.md) which the message is in.
        """
        return self._channel.guild

    @property
    def content(self) -> str:
        """
        The content of the message.
        """
        return self._data["content"]

    @property
    def author(self) -> Union[User, Member]:
        """
        The author of the message.
        """
        if self.guild is None:
            return self._state.get_user(int(self._data["author"]["id"]))  # type: ignore

        if author := self.guild.get_member(int(self._data["author"]["id"])):  # type: ignore
            return author
        else:
            return self._state.add_user(self._data["author"])

    @property
    def pinned(self) -> bool:
        """
        Whether the message is pinned.
        """
        return self._pinned<|MERGE_RESOLUTION|>--- conflicted
+++ resolved
@@ -1,11 +1,8 @@
 from __future__ import annotations
 
 from typing import TYPE_CHECKING, Dict, Optional, Union, List
-<<<<<<< HEAD
-=======
 
 from .embed import Embed
->>>>>>> dd27e1ab
 
 from ..utils import Snowflake
 from .embed import Embed
