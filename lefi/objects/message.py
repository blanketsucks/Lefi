--- conflicted
+++ resolved
@@ -100,9 +100,6 @@
         return self._state.create_message(data, self.channel)
 
     async def add_reaction(self, reaction: str) -> None:
-<<<<<<< HEAD
-        await self._state.http.create_reaction(channel_id=self.channel.id, message_id=self.id, emoji=reaction)
-=======
         """
         Adds a reaction to the message.
 
@@ -119,7 +116,6 @@
         Parameters:
             reaction (str): The reaction to remove.
             user (Optional[Snowflake]): The user to remove the reaction from.
->>>>>>> eea3a352
 
         """
         await self._state.http.delete_reaction(
