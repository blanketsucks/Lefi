--- conflicted
+++ resolved
@@ -4,11 +4,7 @@
 
 from ..utils import Snowflake, MISSING
 
-<<<<<<< HEAD
-if typing.TYPE_CHECKING:
-=======
 if TYPE_CHECKING:
->>>>>>> 3f52c276
     from .channel import TextChannel, DMChannel
     from .guild import Guild
     from ..state import State
@@ -16,11 +12,6 @@
     from .user import User
     from .member import Member
 
-<<<<<<< HEAD
-    Channels = typing.Union[TextChannel, DMChannel]
-
-__all__ = ("Message", 'DeletedMessage')
-=======
     Channels = Union[TextChannel, DMChannel]
 
 __all__ = ("Message", "DeletedMessage")
@@ -33,20 +24,9 @@
         self.guild_id: Optional[int] = (
             int(data["guild_id"]) if "guild_id" in data else None
         )
->>>>>>> 3f52c276
-
-class DeletedMessage:
-    def __init__(self, data: typing.Dict) -> None:
-        self.id: int = int(data["id"])
-        self.channel_id: int = int(data["channel_id"])
-        self.guild_id: typing.Optional[int] = int(data["guild_id"]) if 'guild_id' in data else None
 
 class Message:
-<<<<<<< HEAD
-    def __init__(self, state: State, data: typing.Dict, channel: Channels):
-=======
     def __init__(self, state: State, data: Dict, channel: Channels):
->>>>>>> 3f52c276
         self._channel = channel
         self._state = state
         self._data = data
@@ -71,21 +51,12 @@
         return self._data["content"]
 
     @property
-<<<<<<< HEAD
-    def author(self) -> typing.Union[User, Member]:
-        guild = self.guild
-        if guild is None:
-            return self._state.get_user(int(self._data["author"]["id"])) # type: ignore
-
-        return guild.get_member(int(self._data["author"]["id"])) # type: ignore
-=======
     def author(self) -> Union[User, Member]:
         guild = self.guild
         if guild is None:
             return self._state.get_user(int(self._data["author"]["id"]))  # type: ignore
 
         return guild.get_member(int(self._data["author"]["id"]))  # type: ignore
->>>>>>> 3f52c276
 
     async def crosspost(self) -> Message:
         data = await self._state.http.crosspost_message(self.channel.id, self.id)
@@ -93,28 +64,15 @@
 
     async def add_reaction(self, reaction: str) -> None:
         await self._state.http.create_reaction(
-<<<<<<< HEAD
-            channel_id=self.channel.id,
-            message_id=self.id,
-            emoji=reaction
-        )
-
-    async def remove_reaction(self, reaction: str, user: Snowflake=MISSING) -> None:
-=======
             channel_id=self.channel.id, message_id=self.id, emoji=reaction
         )
 
     async def remove_reaction(self, reaction: str, user: Snowflake = MISSING) -> None:
->>>>>>> 3f52c276
         await self._state.http.delete_reaction(
             channel_id=self.channel.id,
             message_id=self.id,
             emoji=reaction,
-<<<<<<< HEAD
-            user_id=user.id
-=======
             user_id=user.id,
->>>>>>> 3f52c276
         )
 
     async def delete(self) -> None:
