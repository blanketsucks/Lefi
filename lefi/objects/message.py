--- conflicted
+++ resolved
@@ -1,18 +1,11 @@
 from __future__ import annotations
 
-<<<<<<< HEAD
-from typing import TYPE_CHECKING, Dict, Optional, Union, List
+from typing import TYPE_CHECKING, Dict, List, Optional, Union
 
 from ..utils import Snowflake
 from .embed import Embed
 from .threads import Thread
 from .attachments import Attachment
-=======
-from typing import TYPE_CHECKING, Dict, List, Optional, Union
-
-from ..utils import Snowflake
-from .embed import Embed
->>>>>>> 99666fe1
 
 if TYPE_CHECKING:
     from ..state import State
