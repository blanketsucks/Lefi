--- conflicted
+++ resolved
@@ -5,10 +5,5 @@
 __all__ = ("Snowflake",)
 
 
-<<<<<<< HEAD
-class Snowflake(typing.Protocol):
-    id: int
-=======
 class Snowflake(Protocol):
     id: int
->>>>>>> 3f52c276
