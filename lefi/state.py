from __future__ import annotations

import asyncio
import collections
from typing import TYPE_CHECKING, Any, Dict, Optional, Type, TypeVar, Union

from .objects import (
    CategoryChannel,
    DeletedMessage,
    DMChannel,
    Emoji,
    Guild,
    Member,
    Message,
    Overwrite,
    OverwriteType,
    Role,
    TextChannel,
    User,
    VoiceChannel,
)
from .objects.channel import Channel
from .voice import VoiceClient, VoiceState

if TYPE_CHECKING:
    from .client import Client

__all__ = (
    "State",
    "Cache",
)

T = TypeVar("T")


class Cache(collections.OrderedDict[Union[int, str], T]):
    """
    A class which acts as a cache for objects.

    Attributes:
        maxlen (Optional[int]): The max amount the cache can hold.

    """

    def __init__(self, maxlen: Optional[int] = None, *args, **kwargs):
        """
        Parameters:
            maxlen (Optional[int]): The max amount the cache can hold.

        """
        super().__init__(*args, **kwargs)
        self.maxlen: Optional[int] = maxlen
        self._max: int = 0

    def __repr__(self) -> str:
        return f"<Cache maxlen={self.maxlen}>"

    def __setitem__(self, key: Union[int, str], value: T) -> None:
        super().__setitem__(key, value)
        self._max += 1

        if self.maxlen and self._max > self.maxlen:
            self.popitem(False)


class State:
    """
    A class which represents the connection state between the client and discord.

    Attributes:
        client (lefi.Client): The [lefi.Client][] instance being used.
        loop (asyncio.AbstractEventLoop): The [asyncio.AbstractEventLoop][] being used.
        http (lefi.HTTPClient): The [lefi.HTTPClient][] handling requests

    Danger:
        This class is used internally. **It is not meant to called directly**

    """

    CHANNEL_MAPPING: Dict[
        int,
        Union[
            Type[TextChannel],
            Type[DMChannel],
            Type[VoiceChannel],
            Type[CategoryChannel],
            Type[Channel],
        ],
    ] = {
        0: TextChannel,
        1: DMChannel,
        2: VoiceChannel,
        3: CategoryChannel,
    }

    def __init__(self, client: Client, loop: asyncio.AbstractEventLoop):
        """
        Parameters:
            client (lefi.Client): The client being used.
            loop (asyncio.AbstractEventLoop): The [asyncio.AbstractEventLoop][] being used.

        """
        self.client = client
        self.loop = loop
        self.http = client.http
        self.ws = client.ws
        self.user: Optional[User] = None
        self._messages = Cache[Message](1000)
        self._users = Cache[User]()
        self._guilds = Cache[Guild]()
        self._channels = Cache[
            Union[TextChannel, DMChannel, VoiceChannel, CategoryChannel, Channel]
        ]()
        self._emojis = Cache[Emoji]()
        self._voice_clients = Cache[VoiceClient]()

    def dispatch(self, event: str, *payload: Any) -> None:
        """
        Dispatches data to callbacks registered to events after parsing is finished.

        Parameters:
            event (str): The name of the event to dispatch to.
            *payload (Any): The data after parsing is finished.

        """
        events: dict = self.client.events.get(event, {})
        futures = self.client.futures.get(event, [])

        if callbacks := self.client.once_events.get(event):
            for index, callback in enumerate(callbacks):
                self.loop.create_task(callback(*payload))
                callbacks.pop(index)

            return

        for future, check in futures:
            if check(*payload):
                future.set_result(*payload)
                futures.remove((future, check))

                break

        for callback in events.values():
            self.loop.create_task(callback(*payload))

    async def parse_ready(self, data: Dict) -> None:
        """
        Parses the `READY` event. Creates a User then dispatches it afterwards.

        Parameters:
            data (Dict): The raw data.

        """
<<<<<<< HEAD
        user = User(self, data["user"])

        self.user = user
=======
        user = self.add_user(data["user"])
        self.client.user = user

>>>>>>> d44a2ee0
        self.dispatch("ready", user)

    async def parse_guild_create(self, data: Dict) -> None:
        """
        Parses `GUILD_CREATE` event. Creates a Guild then caches it, as well as dispatching it afterwards.

        Parameters:
            data (Dict): The raw data.

        """
        guild = Guild(self, data)

        self.create_guild_channels(guild, data)
        self.create_guild_roles(guild, data)
        self.create_guild_members(guild, data)
        self.create_guild_voice_states(guild, data)

        self._guilds[guild.id] = guild
        self.dispatch("guild_create", guild)

    async def parse_message_create(self, data: Dict) -> None:
        """
        Parses `MESSAGE_CREATE` event. Creates a Message then caches it, as well as dispatching it afterwards.

        Parameters:
            data (Dict): The raw data.

        """
        self.add_user(data["author"])
        channel = self._channels.get(int(data["channel_id"]))
        message = Message(self, data, channel)  # type: ignore

        self._messages[message.id] = message
        self.dispatch("message_create", message)

    async def parse_message_delete(self, data: Dict) -> None:
        """
        Parses `MESSAGE_DELETE` event. Retrieves the message from cache if possible.
        Else it dispatches a `DeletedMessage`.

        Parameters:
            data (Dict): The raw data.

        """
        deleted = DeletedMessage(data)
        message = self._messages.get(deleted.id)

        if message:
            self._messages.pop(message.id)
        else:
            message = deleted  # type: ignore

        self.dispatch("message_delete", message)

    async def parse_message_update(self, data: Dict) -> None:
        """
        Parses `MESSAGE_UPDATE` event. Dispatches `before` and `after`.

        Parameters:
            data (Dict): The raw data.

        """
        channel = self.get_channel(int(data["channel_id"]))
        if not channel:
            return

        after = self.create_message(data, channel)

        if not (before := self.get_message(after.id)):
            msg = await self.http.get_channel_message(channel.id, after.id)  # type: ignore
            before = self.create_message(msg, channel)
        else:
            self._messages.pop(before.id)

        self._messages[after.id] = after
        self.dispatch("message_update", before, after)

    async def parse_channel_create(self, data: Dict) -> None:
        """
        Parses `CHANNEL_CREATE` event. Creates a Channel then caches it, as well as dispatching it afterwards.

        Parameters:
            data (Dict): The raw data.

        """
        if guild_id := data.get("guild_id"):
            guild = self.get_guild(int(guild_id))
            channel = self.create_channel(data, guild)
        else:
            channel = self.create_channel(data)

        self._channels[channel.id] = channel
        self.dispatch("channel_create", channel)

    async def parse_channel_update(self, data: Dict) -> None:
        """
        Parses `CHANNEL_UPDATE` event. Dispatches `before` and `after`.

        Parameters:
            data (Dict): The raw data.

        """
        guild = self.get_guild(int(data["guild_id"]))

        before = self.get_channel(int(data["id"]))
        after = self.create_channel(data, guild)

        self._channels[after.id] = after
        self.dispatch("channel_update", before, after)

    async def parse_channel_delete(self, data: Dict) -> None:
        """
        Parses `CHANNEL_DELETE` event. Dispatches the deleted channel.

        Parameters:
            data (Dict): The raw data.

        """
        channel = self.get_channel(int(data["id"]))
        self._channels.pop(channel.id)  # type: ignore

        self.dispatch("channel_delete", channel)

    async def parse_voice_state_update(self, data: Dict) -> None:
        """
        Parses `VOICE_STATE_UPDATE` event. Creates a VoiceState then caches it, as well as dispatching it afterwards.

        Parameters:
            data (Dict): The raw data.

        """
        after = VoiceState(self, data)

        if after.guild:
            if after.user_id == self.user.id:  # type: ignore
                voice = self.get_voice_client(after.guild.id)
                if voice:
                    await voice.voice_state_update(data)

            before = after.guild.get_voice_state(after.user_id)
            if not before:
                after.guild._voice_states[after.user_id] = after
            else:
                if not after.channel:
                    after.guild._voice_states.pop(after.user_id)
                else:
                    before._data = after._data

            self.dispatch("voice_state_update", before, after)

    async def parse_voice_server_update(self, data: Dict):
        guild_id = int(data["guild_id"])
        voice = self.get_voice_client(guild_id)

        if voice:
            await voice.voice_server_update(data)

    def get_message(self, message_id: int) -> Optional[Message]:
        """
        Grabs a message from the cache.

        Parameters:
            message_id (int): The ID of the message.

        Returns:
            The [lefi.Message][] insance corresponding to the ID if found.

        """
        return self._messages.get(message_id)

    def get_user(self, user_id: int) -> Optional[User]:
        """
        Grabs a user from the cache.

        Parameters:
            user_id (int): The ID of the user.

        Returns:
            The [lefi.User][] instance corresponding to the ID if found.

        """
        return self._users.get(user_id)

    def add_user(self, data: Dict) -> User:
        """
        Creates a user then caches it.

        Parameters:
            data (Dict): The data of the user.

        Returns:
            The created [lefi.User][] instance.

        """
        user = User(self, data)

        self._users[user.id] = user
        return user

    def get_guild(self, guild_id: int) -> Optional[Guild]:
        """
        Grabs a guild from the cache.

        Parameters:
            guild_id (int): The ID of the guild.

        Returns:
            The [lefi.Guild][] instance corresponding to the ID if found.

        """
        return self._guilds.get(guild_id)

    def get_channel(
        self, channel_id: int
    ) -> Optional[
        Union[TextChannel, DMChannel, VoiceChannel, CategoryChannel, Channel]
    ]:
        """
        Grabs a channel from the cache.

        Parameters:
            channel_id (int): The ID of the channel.

        Returns:
            The [lefi.Channel][] instance corresponding to the ID if found.

        """
        return self._channels.get(channel_id)

    def get_emoji(self, emoji_id: int) -> Optional[Emoji]:
        """
        Grabs an emoji from the cache.

        Parameters:
            emoji_id (int): The ID of the emoji.

        Returns:
            The [lefi.Emoji][] instance corresponding to the ID if found.

        """
        return self._emojis.get(emoji_id)

    def create_message(self, data: Dict, channel: Any) -> Message:
        """
        Creates a Message instance.

        Parameters:
            data (Dict): The data of the message.
            channel (Any): The channel of the message.

        Returns:
            The created [lefi.Message][] instance.

        """
        return Message(self, data, channel)

    def create_channel(
        self, data: Dict, *args
    ) -> Union[TextChannel, VoiceChannel, CategoryChannel, Channel]:
        """
        Creates a Channel instance.

        Parameters:
            data (Dict): The data of the channel.
            *args (Any): Extra arguments to pass to the channels constructor.

        Returns:
            The created [lefi.Channel][] instance.

        """
        cls = self.CHANNEL_MAPPING.get(int(data["type"]), Channel)
        channel = cls(self, data, *args)

        self.create_overwrites(channel)
        return channel  # type: ignore

    def create_guild_channels(self, guild: Guild, data: Dict) -> Guild:
        """
        Creates the channels of a guild.

        Parameters:
            guild (lefi.Guild): The guild which to create the channels for.
            data (Dict): The data of the channels.

        Returns:
            The [lefi.Guild][] instance passed in.

        """
        channels = {
            int(payload["id"]): self.create_channel(payload, guild)
            for payload in data["channels"]
        }

        for id, channel in channels.items():
            self._channels[id] = channel

        guild._channels = channels
        return guild

    def create_guild_members(self, guild: Guild, data: Dict) -> Guild:
        """
        Creates the members of a guild.

        Parameters:
            guild (lefi.Guild): The guild which to create the channels for.
            data (Dict): The data of the members.

        Returns:
            The [lefi.Guild][] instance passed in.

        """
        members: Dict[int, Member] = {}
        for member_data in data["members"]:
            member = Member(self, member_data, guild)
            member._roles = {  # type: ignore
                int(role): guild.get_role(int(role)) for role in member_data["roles"]  # type: ignore
            }

            members[member.id] = member

        guild._members = members
        return guild

    def create_guild_roles(self, guild: Guild, data: Dict) -> Guild:
        """
        Creates the roles of a guild.

        Parameters:
            guild (lefi.Guild): The guild which to create the channels for.
            data (Dict): The data of the roles.

        Returns:
            The [lefi.Guild][] instance passed in.

        """
        roles = {
            int(payload["id"]): Role(self, payload, guild) for payload in data["roles"]
        }
        guild._roles = roles
        return guild

    def create_guild_emojis(self, guild: Guild, data: Dict) -> Guild:
        """
        Creates the emojis of a guild.

        Parameters:
            guild (lefi.Guild): The guild which to create the emojis for.
            data (Dict): The data of the emojis.

        Returns:
            The [lefi.Guild][] instance passed in.

        """
        emojis = {
            int(payload["id"]): Emoji(self, payload, guild)
            for payload in data["emojis"]
        }

        for id, emoji in emojis.items():
            self._emojis[id] = emoji

        guild._emojis = emojis
        return guild

    def create_guild_voice_states(self, guild: Guild, data: Dict) -> Guild:
        """
        Creates the voice states of a guild.

        Parameters:
            guild (lefi.Guild): The guild which to create the voice states for.
            data (Dict): The data of the voice states.

        Returns:
            The [lefi.Guild][] instance passed in.

        """
        voice_states = {
            int(payload["user_id"]): VoiceState(self, payload)
            for payload in data["voice_states"]
        }

        guild._voice_states = voice_states
        return guild

    def create_overwrites(
        self,
        channel: Union[TextChannel, DMChannel, VoiceChannel, CategoryChannel, Channel],
    ) -> None:
        if isinstance(channel, DMChannel):
            return

        overwrites = [
            Overwrite(data) for data in channel._data["permission_overwrites"]
        ]
        ows: Dict[Union[Member, Role], Overwrite] = {}

        for overwrite in overwrites:
            if overwrite.type is OverwriteType.MEMBER:
                target = channel.guild.get_member(overwrite.id)

            else:
                target = channel.guild.get_role(overwrite.id)  # type: ignore

            ows[target] = overwrite  # type: ignore

        channel._overwrites = ows

    def add_voice_client(self, guild_id: int, voice_client: VoiceClient) -> None:
        """
        Adds a voice client to the cache.

        Parameters:
            guild_id (int): The ID of the guild.
            voice_client (lefi.VoiceClient): The voice client to add.

        """
        self._voice_clients[guild_id] = voice_client

    def get_voice_client(self, guild_id: int) -> Optional[VoiceClient]:
        """
        Grabs a voice client from the cache.

        Parameters:
            guild_id (int): The ID of the guild.

        Returns:
            The [lefi.VoiceClient][] instance corresponding to the ID if found.

        """
        return self._voice_clients.get(guild_id)

    def remove_voice_client(self, guild_id: int) -> None:
        """
        Removes a voice client from the cache.

        Parameters:
            guild_id (int): The ID of the guild.

        """
        self._voice_clients.pop(guild_id, None)<|MERGE_RESOLUTION|>--- conflicted
+++ resolved
@@ -151,15 +151,9 @@
             data (Dict): The raw data.
 
         """
-<<<<<<< HEAD
-        user = User(self, data["user"])
-
-        self.user = user
-=======
         user = self.add_user(data["user"])
         self.client.user = user
 
->>>>>>> d44a2ee0
         self.dispatch("ready", user)
 
     async def parse_guild_create(self, data: Dict) -> None:
