from __future__ import annotations

import asyncio
import collections
import logging

from typing import (
    TYPE_CHECKING,
    Any,
    Dict,
    Optional,
    Type,
    TypeVar,
    Union,
    Callable,
    List,
    Tuple,
)

from .objects import (
    CategoryChannel,
    DeletedMessage,
    DMChannel,
    Emoji,
    Guild,
    Member,
    Message,
    Overwrite,
    OverwriteType,
    Role,
    TextChannel,
    User,
    VoiceChannel,
    Channel,
    Thread,
    ThreadMember,
    Interaction,
    Component,
)
from .voice import VoiceClient, VoiceState

if TYPE_CHECKING:
    from .client import Client
    from .ws import BaseWebsocketClient

__all__ = (
    "State",
    "Cache",
)

T = TypeVar("T")

logger = logging.getLogger(__name__)


class Cache(collections.OrderedDict[Union[int, str], T]):
    """
    A class which acts as a cache for objects.

    Attributes:
        maxlen (Optional[int]): The max amount the cache can hold.
    """

    def __init__(self, maxlen: Optional[int] = None, *args, **kwargs):
        """
        Parameters:
            maxlen (Optional[int]): The max amount the cache can hold.
        """
        super().__init__(*args, **kwargs)
        self.maxlen: Optional[int] = maxlen
        self._max: int = 0

    def __repr__(self) -> str:
        return f"<Cache maxlen={self.maxlen}>"

    def __setitem__(self, key: Union[int, str], value: T) -> None:
        super().__setitem__(key, value)
        self._max += 1

        if self.maxlen and self._max > self.maxlen:
            self.popitem(False)


class State:
    """
    A class which represents the connection state between the client and discord.

    Attributes:
        client (lefi.Client): The [lefi.Client](./client.md) instance being used.
        loop (asyncio.AbstractEventLoop): The asyncio.AbstractEventLoop being used.
        http (lefi.HTTPClient): The [lefi.HTTPClient](./http.md) handling requests

    Danger:
        This class is used internally. **It is not meant to called directly**

    """

    CHANNEL_MAPPING: Dict[
        int,
        Union[
            Type[TextChannel],
            Type[DMChannel],
            Type[VoiceChannel],
            Type[CategoryChannel],
            Type[Channel],
        ],
    ] = {
        0: TextChannel,
        1: DMChannel,
        2: VoiceChannel,
        3: CategoryChannel,
    }

    def __init__(self, client: Client, loop: asyncio.AbstractEventLoop) -> None:
        """
        Parameters:
            client (lefi.Client): The [Client](./client.md) being used.
            loop (asyncio.AbstractEventLoop): The asyncio.AbstractEventLoop being used.

        """
        self.client = client
        self.loop = loop
        self.http = client.http
        self._messages = Cache[Message](1000)
        self._users = Cache[User]()
        self._guilds = Cache[Guild]()
        self._emojis = Cache[Emoji]()
        self._components = Cache[Tuple[Callable, Component]]()
        self._channels = Cache[
            Union[TextChannel, DMChannel, VoiceChannel, CategoryChannel, Channel]
        ]()
        self._emojis = Cache[Emoji]()
        self._voice_clients = Cache[VoiceClient]()

    @property
    def user(self) -> User:
        return self.client.user

    def get_websocket(self, guild_id: int) -> BaseWebsocketClient:
        if not self.client.shards:
            return self.client.ws

        shard_id = (guild_id >> 22) % len(self.client.shards)
        return self.client.shards[shard_id]

    def dispatch(self, event: str, *payload: Any) -> None:
        """
        Dispatches data to callbacks registered to events after parsing is finished.

        Parameters:
            event (str): The name of the event to dispatch to.
            *payload (Any): The data after parsing is finished.

        """
        events: Optional[dict] = self.client.events.get(event)
        futures = self.client.futures.get(event, [])

        if callbacks := self.client.once_events.get(event):
            for index, callback in enumerate(callbacks):
                self.loop.create_task(callback(*payload))
                callbacks.pop(index)

            return

        for future, check in futures:
            if check(*payload):
                future.set_result(*payload)
                futures.remove((future, check))

                break

        if events is not None:
            for callback in events.values():
                self.loop.create_task(callback(*payload))

    async def parse_interaction_create(self, data: Dict) -> None:
        if component := self._components.get(data["data"]["custom_id"]):
            callback, instance = component
            self.loop.create_task(callback(Interaction(self, data), instance))

        self.dispatch("interaction_create", data)

    async def parse_ready(self, data: Dict) -> None:
        """
        Parses the `READY` event. Creates a User then dispatches it afterwards.

        Parameters:
            data (Dict): The raw data.

        """
        user = self.add_user(data["user"])
        self.client.user = user

        if shard := data.get("shard"):
            logger.info(f"CONNECTED: SHARD ID: {shard[0]}")
        else:
            logger.info(f"CONNECTED: CLIENT ID: {user.id}")

        self.dispatch("ready", user)

    async def parse_guild_create(self, data: Dict) -> None:
        """
        Parses `GUILD_CREATE` event. Creates a Guild then caches it, as well as dispatching it afterwards.

        Parameters:
            data (Dict): The raw data.

        """
        guild = Guild(self, data)

        self.create_guild_channels(guild, data)
        self.create_guild_roles(guild, data)
        self.create_guild_members(guild, data)
        self.create_guild_voice_states(guild, data)

        self._guilds[guild.id] = guild
        self.dispatch("guild_create", guild)

    async def parse_guild_update(self, data: Dict) -> None:
        """
        Parses `GUILD_UPDATE` event. Updates a Guild then dispatches it afterwards.

        Parameters:
            data (Dict): The raw data.

        """
        guild = self.get_guild(int(data["id"]))
        if not guild:
            return

        before, after = self.update_guild(guild, data)
        self.dispatch("guild_update", before, after)

    async def parse_guild_delete(self, data: Dict) -> None:
        """
        Parses `GUILD_DELETE` event. Deletes a Guild then dispatches it afterwards.

        Parameters:
            data (Dict): The raw data.

        """
        guild = self.get_guild(int(data["id"]))
        if not guild:
            return

        self.dispatch("guild_delete", guild)
        self._guilds.pop(guild.id)

    async def parse_message_create(self, data: Dict) -> None:
        """
        Parses `MESSAGE_CREATE` event. Creates a Message then caches it, as well as dispatching it afterwards.

        Parameters:
            data (Dict): The raw data.

        """
        self.add_user(data["author"])
        channel = self._channels.get(int(data["channel_id"]))
        message = Message(self, data, channel)  # type: ignore

        self._messages[message.id] = message
        self.dispatch("message_create", message)

    async def parse_message_delete(self, data: Dict) -> None:
        """
        Parses `MESSAGE_DELETE` event. Retrieves the message from cache if possible.
        Else it dispatches a `DeletedMessage`.

        Parameters:
            data (Dict): The raw data.

        """
        deleted = DeletedMessage(data)
        message = self._messages.get(deleted.id)

        if message:
            self._messages.pop(message.id)
        else:
            message = deleted  # type: ignore

        self.dispatch("message_delete", message)

    async def parse_message_update(self, data: Dict) -> None:
        """
        Parses `MESSAGE_UPDATE` event. Dispatches `before` and `after`.

        Parameters:
            data (Dict): The raw data.

        """
        channel = self.get_channel(int(data["channel_id"]))
        if not channel:
            return

        after = self.create_message(data, channel)

        if not (before := self.get_message(after.id)):
            msg = await self.http.get_channel_message(channel.id, after.id)  # type: ignore
            before = self.create_message(msg, channel)
        else:
            self._messages.pop(before.id)

        self._messages[after.id] = after
        self.dispatch("message_update", before, after)

    async def parse_channel_create(self, data: Dict) -> None:
        """
        Parses `CHANNEL_CREATE` event. Creates a Channel then caches it, as well as dispatching it afterwards.

        Parameters:
            data (Dict): The raw data.

        """
        if guild_id := data.get("guild_id"):
            guild = self.get_guild(int(guild_id))
            channel = self.create_channel(data, guild)
        else:
            channel = self.create_channel(data)

        self._channels[channel.id] = channel
        self.dispatch("channel_create", channel)

    async def parse_channel_update(self, data: Dict) -> None:
        """
        Parses `CHANNEL_UPDATE` event. Dispatches `before` and `after`.

        Parameters:
            data (Dict): The raw data.

        """
        channel = self.get_channel(int(data["id"]))
        if not channel:
            return

        before, after = self.update_channel(channel, data)  # type: ignore
        self.dispatch("channel_update", before, after)

    async def parse_channel_delete(self, data: Dict) -> None:
        """
        Parses `CHANNEL_DELETE` event. Dispatches the deleted channel.

        Parameters:
            data (Dict): The raw data.

        """
        channel = self.get_channel(int(data["id"]))
        self._channels.pop(channel.id)  # type: ignore

        self.dispatch("channel_delete", channel)

    async def parse_voice_state_update(self, data: Dict) -> None:
        """
        Parses `VOICE_STATE_UPDATE` event. Creates a VoiceState then caches it, as well as dispatching it afterwards.

        Parameters:
            data (Dict): The raw data.

        """
        after = VoiceState(self, data)

        if after.guild:
            if after.user_id == self.client.user.id:
                voice = self.get_voice_client(after.guild.id)
                if voice:
                    await voice.voice_state_update(data)

            before = after.guild.get_voice_state(after.user_id)
            if not before:
                after.guild._voice_states[after.user_id] = after
            else:
                if not after.channel:
                    after.guild._voice_states.pop(after.user_id)
                else:
                    before._data = after._data

            self.dispatch("voice_state_update", before, after)

    async def parse_voice_server_update(self, data: Dict):
        guild_id = int(data["guild_id"])
        voice = self.get_voice_client(guild_id)

        if voice:
            await voice.voice_server_update(data)

    async def parse_thread_create(self, data: Dict) -> None:
        """
        Parses `THREAD_CREATE` event. Creates a Thread then caches it, as well as dispatching it afterwards.

        Parameters:
            data (Dict): The raw data.

        """
        guild_id = int(data["guild_id"])
        guild = self.get_guild(guild_id)

        if not guild:
            return

        thread = Thread(self, guild, data)
        guild._threads[thread.id] = thread

        self.dispatch("thread_create", thread)

    async def parse_thread_update(self, data: Dict) -> None:
        """
        Parses `THREAD_UPDATE` event. Dispatches `before` and `after`.

        Parameters:
            data (Dict): The raw data.

        """
        guild_id = int(data["guild_id"])
        guild = self.get_guild(guild_id)

        if not guild:
            return

        thread_id = int(data["id"])
        thread = guild.get_thread(thread_id)

        if not thread:
            return

        before, after = self.update_thread(thread, data)
        self.dispatch("thread_update", before, after)

    async def parse_thread_delete(self, data: Dict) -> None:
        """
        Parses `THREAD_DELETE` event. Dispatches the deleted thread.

        Parameters:
            data (Dict): The raw data.

        """
        guild_id = int(data["guild_id"])
        guild = self.get_guild(guild_id)

        if not guild:
            return

        thread_id = int(data["id"])
        thread = guild.get_thread(thread_id)

        if not thread:
            return

        guild._threads.pop(thread.id)
        self.dispatch("thread_delete", thread)

    async def parse_thread_list_sync(self, data: Dict) -> None:
        """
        Parses `THREAD_LIST_SYNC` event.
        Dispatches the created threads under `THREAD_CREATE` and the removed ones under `THREAD_DELETE`.

        Parameters:
            data (Dict): The raw data.

        """
        guild = self.get_guild(int(data["guild_id"]))
        if not guild:
            return

        channel_ids = data.get("channel_ids")
        if not channel_ids:
            previous = guild._threads.copy()
            guild._threads.clear()
        else:
            previous = {
                t.id: t for t in guild._threads.values() if t.parent_id in channel_ids
            }
            for thread_id in previous:
                del guild._threads[thread_id]

        threads = {
            int(d["id"]): Thread(self, guild, d) for d in data.get("threads", [])
        }
        guild._threads.update(threads)

        for member in data.get("members", []):
            thread = threads.get(int(member["id"]))
            if thread:
                thread._create_member(member)

        for thread in threads.values():
            self.dispatch("thread_create", thread)

        for thread in previous.values():
            self.dispatch("thread_delete", thread)

    async def parse_thread_members_update(self, data: Dict) -> None:
        """
        Parses `THREAD_MEMBERS_UPDATE` event.
        Dispatches the added thread members under `thread_member_add` and the removed ones
        under `thread_member_remove`.

        Parameters:
            data (Dict): The raw data.

        """
        guild = self.get_guild(int(data["guild_id"]))
        if not guild:
            return

        thread = guild.get_thread(int(data["id"]))
        if not thread:
            return

        new: List[ThreadMember] = [
            ThreadMember(self, m, thread) for m in data.get("added_members", [])
        ]
        removed: List[int] = [int(id) for id in data.get("removed_member_ids", [])]

        for member in new:
            thread._members[member.id] = member
            self.dispatch("thread_member_add", member)

        for member_id in removed:
            member = thread._members.pop(member_id, None)  # type: ignore
            if member:
                self.dispatch("thread_member_remove", member)

    def get_message(self, message_id: int) -> Optional[Message]:
        """
        Grabs a message from the cache.

        Parameters:
            message_id (int): The ID of the message.

        Returns:
            The [lefi.Message](./message.md) insance corresponding to the ID if found.

        """
        return self._messages.get(message_id)

    def get_user(self, user_id: int) -> Optional[User]:
        """
        Grabs a user from the cache.

        Parameters:
            user_id (int): The ID of the user.

        Returns:
            The [lefi.User](./user.md) instance corresponding to the ID if found.

        """
        return self._users.get(user_id)

    def add_user(self, data: Dict) -> User:
        """
        Creates a user then caches it.

        Parameters:
            data (Dict): The data of the user.

        Returns:
            The created [lefi.User](./user.md) instance.

        """
        user = User(self, data)

        self._users[user.id] = user
        return user

    def get_guild(self, guild_id: int) -> Optional[Guild]:
        """
        Grabs a guild from the cache.

        Parameters:
            guild_id (int): The ID of the guild.

        Returns:
            The [lefi.Guild](./guild.md) instance corresponding to the ID if found.

        """
        return self._guilds.get(guild_id)

    def get_channel(
        self, channel_id: int
    ) -> Optional[
        Union[TextChannel, DMChannel, VoiceChannel, CategoryChannel, Channel]
    ]:
        """
        Grabs a channel from the cache.

        Parameters:
            channel_id (int): The ID of the channel.

        Returns:
            The [lefi.Channel][] instance corresponding to the ID if found.

        """
        return self._channels.get(channel_id)

    def get_emoji(self, emoji_id: int) -> Optional[Emoji]:
        """
        Grabs an emoji from the cache.

        Parameters:
            emoji_id (int): The ID of the emoji.

        Returns:
            The [lefi.Emoji](./emoji.md) instance corresponding to the ID if found.

        """
        return self._emojis.get(emoji_id)

    def create_message(self, data: Dict, channel: Any) -> Message:
        """
        Creates a Message instance.

        Parameters:
            data (Dict): The data of the message.
            channel (Any): The [Channel](./channel.md) of the message.

        Returns:
            The created [lefi.Message](./message.md) instance.

        """
        return Message(self, data, channel)

    def create_channel(
        self, data: Dict, *args
    ) -> Union[TextChannel, VoiceChannel, CategoryChannel, Channel]:
        """
        Creates a Channel instance.

        Parameters:
            data (Dict): The data of the channel.
            *args (Any): Extra arguments to pass to the channels constructor.

        Returns:
            The created [lefi.Channel](./channel.md) instance.

        """
        cls = self.CHANNEL_MAPPING.get(int(data["type"]), Channel)
        channel = cls(self, data, *args)

        self.create_overwrites(channel)
        return channel  # type: ignore

    def create_guild_channels(self, guild: Guild, data: Dict) -> Guild:
        """
        Creates the channels of a guild.

        Parameters:
            guild (lefi.Guild): The [Guild](./guild.md) which to create the channels for.
            data (Dict): The data of the channels.

        Returns:
            The [lefi.Guild](./guild.md) instance passed in.

        """
        if "channels" not in data:
            return guild

        channels = {
            int(payload["id"]): self.create_channel(payload, guild)
            for payload in data["channels"]
        }

        for id, channel in channels.items():
            self._channels[id] = channel

        guild._channels = channels
        return guild

    def create_guild_members(self, guild: Guild, data: Dict) -> Guild:
        """
        Creates the members of a guild.

        Parameters:
            guild (lefi.Guild): The [Guild](./guild.md) which to create the channels for.
            data (Dict): The data of the members.

        Returns:
            The [lefi.Guild](./guild.md) instance passed in.

        """
        if "members" not in data:
            return guild

        members: Dict[int, Member] = {}
        for member_data in data["members"]:
            member = self._create_member(member_data, guild)
            members[member.id] = member

        guild._members = members
        return guild

    def create_guild_roles(self, guild: Guild, data: Dict) -> Guild:
        """
        Creates the roles of a guild.

        Parameters:
            guild (lefi.Guild): The [Guild](./guild.md) which to create the channels for.
            data (Dict): The data of the roles.

        Returns:
            The [lefi.Guild][] instance passed in.

        """
        if "roles" not in data:
            return guild

        roles = {
            int(payload["id"]): Role(self, payload, guild) for payload in data["roles"]
        }
        guild._roles = roles
        return guild

    def create_guild_emojis(self, guild: Guild, data: Dict) -> Guild:
        """
        Creates the emojis of a guild.

        Parameters:
            guild (lefi.Guild): The [Guild](./guild.md) which to create the emojis for.
            data (Dict): The data of the emojis.

        Returns:
            The [lefi.Guild][] instance passed in.

        """
        if "emojis" not in data:
            return guild

        emojis = {
            int(payload["id"]): Emoji(self, payload, guild)
            for payload in data["emojis"]
        }

        for id, emoji in emojis.items():
            self._emojis[id] = emoji

        guild._emojis = emojis
        return guild

    def create_guild_voice_states(self, guild: Guild, data: Dict) -> Guild:
        """
        Creates the voice states of a guild.

        Parameters:
            guild (lefi.Guild): The guild which to create the voice states for.
            data (Dict): The data of the voice states.

        Returns:
            The [lefi.Guild][] instance passed in.

        """
        voice_states = {
            int(payload["user_id"]): VoiceState(self, payload)
            for payload in data["voice_states"]
        }

        guild._voice_states = voice_states
        return guild

    def create_overwrites(
        self,
        channel: Union[TextChannel, DMChannel, VoiceChannel, CategoryChannel, Channel],
    ) -> None:
        """
        Creates the overwrites of a channel.

        Parameters:
            channel (lefi.Channel): The [Channel](./channel.md) which to create the overwrites for.
        """
        if isinstance(channel, DMChannel):
            return

        if "permission_overwrites" not in channel._data:
            return

        overwrites = [
            Overwrite(data) for data in channel._data["permission_overwrites"]
        ]
        ows: Dict[Union[Member, Role], Overwrite] = {}

        for overwrite in overwrites:
            if overwrite.type is OverwriteType.MEMBER:
                target = channel.guild.get_member(overwrite.id)

            else:
                target = channel.guild.get_role(overwrite.id)  # type: ignore

            ows[target] = overwrite  # type: ignore

        channel._overwrites = ows

<<<<<<< HEAD
    def update_guild(self, guild: Guild, data: Dict):
        before = guild._copy()

        self.create_guild_channels(guild, data)
        self.create_guild_members(guild, data)
        self.create_guild_roles(guild, data)
        self.create_guild_emojis(guild, data)
        self.create_guild_voice_states(guild, data)

        guild._data = data
        return before, guild

    def update_channel(self, channel: Channel, data: Dict):
        before = channel._copy()

        channel._data = data
        self.create_overwrites(channel)

        return before, channel

    def update_thread(self, thread: Thread, data: Dict):
        before = thread._copy()
        thread._data = data

        if metadata := data.get("metadata"):
            thread._metadata = metadata

        return before, thread

    def add_voice_client(self, guild_id: int, voice_client: VoiceClient) -> None:
        """
        Adds a voice client to the cache.

        Parameters:
            guild_id (int): The ID of the guild.
            voice_client (lefi.VoiceClient): The voice client to add.

        """
        self._voice_clients[guild_id] = voice_client

    def get_voice_client(self, guild_id: int) -> Optional[VoiceClient]:
        """
        Grabs a voice client from the cache.

        Parameters:
            guild_id (int): The ID of the guild.

        Returns:
            The [lefi.VoiceClient][] instance corresponding to the ID if found.

        """
        return self._voice_clients.get(guild_id)

    def remove_voice_client(self, guild_id: int) -> None:
        """
        Removes a voice client from the cache.

        Parameters:
            guild_id (int): The ID of the guild.

        """
        self._voice_clients.pop(guild_id, None)

=======
>>>>>>> 19df48eb
    def _create_member(self, data: Dict, guild: Guild) -> Member:
        member = Member(self, data, guild)

        for role_data in data["roles"]:
            role = guild.get_role(int(role_data))
            member._roles.setdefault(role.id, role)  # type: ignore

        return member<|MERGE_RESOLUTION|>--- conflicted
+++ resolved
@@ -786,7 +786,6 @@
 
         channel._overwrites = ows
 
-<<<<<<< HEAD
     def update_guild(self, guild: Guild, data: Dict):
         before = guild._copy()
 
@@ -850,8 +849,6 @@
         """
         self._voice_clients.pop(guild_id, None)
 
-=======
->>>>>>> 19df48eb
     def _create_member(self, data: Dict, guild: Guild) -> Member:
         member = Member(self, data, guild)
 
