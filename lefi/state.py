--- conflicted
+++ resolved
@@ -32,13 +32,10 @@
     User,
     VoiceChannel,
     Channel,
-<<<<<<< HEAD
     Thread,
     ThreadMember,
-=======
     Interaction,
     Component,
->>>>>>> b95816c3
 )
 from .voice import VoiceClient, VoiceState
 
@@ -793,7 +790,6 @@
 
         channel._overwrites = ows
 
-<<<<<<< HEAD
     def update_guild(self, guild: Guild, data: Dict):
         before = guild._copy()
 
@@ -856,7 +852,7 @@
 
         """
         self._voice_clients.pop(guild_id, None)
-=======
+
     def _create_member(self, data: Dict, guild: Guild) -> Union[User, Member]:
         member = Member(self, data, guild)
 
@@ -864,5 +860,4 @@
             role = guild.get_role(int(role_data))
             member._roles.setdefault(role.id, role)  # type: ignore
 
-        return member
->>>>>>> b95816c3
+        return member