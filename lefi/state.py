from __future__ import annotations

import asyncio
import collections
from functools import cached_property
import logging
from typing import (
    TYPE_CHECKING,
    Any,
    Callable,
    Dict,
    Optional,
    Tuple,
    Type,
    TypeVar,
    Union,
    List,
)

from .objects import (
    CategoryChannel,
    DeletedMessage,
    DMChannel,
    Emoji,
    Guild,
    Member,
    Message,
    Overwrite,
    OverwriteType,
    Role,
    TextChannel,
    User,
    VoiceChannel,
    Channel,
    Thread,
    ThreadMember,
    Interaction,
    Component,
    InteractionType,
    ComponentType,
    Integration,
    DeletedIntegration,
    Invite,
    DeletedInvite,
    Sticker,
)
from .voice import VoiceClient, VoiceState

if TYPE_CHECKING:
    from .client import Client
    from .ws import BaseWebsocketClient
    from .objects.base import Messageable

__all__ = (
    "State",
    "Cache",
)

T = TypeVar("T")

logger = logging.getLogger(__name__)


class Chunk:
    def __init__(self, state: State, data: Dict) -> None:
        self._state = state
        self._data = data

    @property
    def guild_id(self) -> int:
        return int(self._data["guild_id"])

    @property
    def guild(self) -> Guild:
        return self._state.get_guild(self.guild_id)  # type: ignore

    @cached_property
    def members(self) -> List[Member]:
        return [self._state.create_member(m, self.guild) for m in self._data["members"]]

    @property
    def index(self) -> int:
        return self._data["chunk_index"]

    @property
    def count(self) -> int:
        return self._data["chunk_count"]

    @property
    def not_found(self) -> List[int]:
        return self._data.get("not_found", [])

    @property
    def nonce(self) -> Optional[str]:
        return self._data.get("nonce")


class Cache(collections.OrderedDict[Union[int, str], T]):
    """A class which acts as a cache for objects.

    This cache can be constructed with a maxlen, at which then
    it will act as a :class:`collections.deque`, popping left once the amount
    of elements reach the max length.

    Parameters
    ----------
    maxlen: Optional[:class:`int`]
        The max amount of elements allowed inside of the cache

    Attributes
    ----------
    maxlen: Optiona[:class:`int`]
        The cache's max element amount
    """

    def __init__(self, maxlen: Optional[int] = None, *args, **kwargs) -> None:
        super().__init__(*args, **kwargs)
        self.maxlen: Optional[int] = maxlen
        self._max: int = 0

    def __repr__(self) -> str:
        return f"<Cache maxlen={self.maxlen}>"

    def __setitem__(self, key: Union[int, str], value: T) -> None:
        super().__setitem__(key, value)
        self._max += 1

        if self.maxlen and self._max > self.maxlen:
            self.popitem(False)


class State:
    """A class which represents the connection state between the client and discord.

    .. warning::

        This class is only used internally and isn't mean to be used directly.
        Any changes here could break literally everything.

    Parameters
    ----------
    client: :class:`.Client`
        The client which is currently connected to the API

    loop: :class:`asyncio.AbstractEventLoop`
        The loop to use

    Attributes
    ----------
    client: :class:`.Client`
        The client which is currently connected to the API

    loop: :class:`asyncio.AbstractEventLoop`
        The loop being used

    http: :class:`.HTTPClient`
        The HTTPClient being used by the client
    """

    CHANNEL_MAPPING: Dict[
        int,
        Union[
            Type[TextChannel],
            Type[DMChannel],
            Type[VoiceChannel],
            Type[CategoryChannel],
            Type[Channel],
        ],
    ] = {
        0: TextChannel,
        1: DMChannel,
        2: VoiceChannel,
        3: CategoryChannel,
        5: TextChannel,
    }

    def __init__(self, client: Client, loop: asyncio.AbstractEventLoop) -> None:
        self.client = client
        self.loop = loop
        self.http = client.http
        self._messages = Cache[Message](1000)
        self._users = Cache[User]()
        self._guilds = Cache[Guild]()
        self._emojis = Cache[Emoji]()
        self._components = Cache[Tuple[Callable, Component]]()
        self._channels = Cache[Union[Channel, DMChannel]]()
        self._voice_clients = Cache[VoiceClient]()
        self._stickers = Cache[Sticker]()

    @property
    def user(self) -> User:
        """The current client's user."""
        return self.client.user

    @property
    def messages(self) -> Cache[Message]:
        """The internal message cache."""
        return self._messages

    @property
    def users(self) -> Cache[User]:
        """The interal user cache."""
        return self._users

    @property
    def guilds(self) -> Cache[Guild]:
        """The internal guild cache."""
        return self._guilds

    @property
    def emojis(self) -> Cache[Emoji]:
        """The internal emoji cache."""
        return self._emojis

    @property
    def components(self) -> Cache[Tuple[Callable, Component]]:
        """The internal components cache."""
        return self._components

    @property
    def channels(self) -> Cache[Union[Channel, DMChannel]]:
        """The internal channels cache."""
        return self._channels

    @property
    def voice_clients(self) -> Cache[VoiceClient]:
        """The internal voice client cache."""
        return self._voice_clients

    def get_websocket(self, guild_id: int) -> BaseWebsocketClient:
        """Grabs the :class:`.BaseWebsocketClient` from a guild.

        This method grabs the :class:`.BaseWebsocketClient` that is connected
        to the passed in guild id. This is used for getting the websocket client when
        the client is sharded.

        Parameters
        ----------
        guild_id: :class:`int`
            The id of the guild

        Returns
        -------
        :class:`.BaseWebsocketClient`
            The websocket client corresponding to the guild.
        """
        if not self.client.shards:
            return self.client.ws

        shard_id = (guild_id >> 22) % len(self.client.shards)
        return self.client.shards[shard_id]

    def dispatch(self, event: str, *payload: Any) -> None:
        """Dispatches events received from the gateway.

        This method dispatches events received from the gateway,
        essentially calling all registered event callbacks for the
        corresponding events.

        Parameters
        ----------
        event: :class:`str`
            The name of the event to dispatch

        payload: Any
            The payload(s) to pass when calling callbacks
        """
        events: Optional[dict] = self.client.events.get(event)
        futures = self.client.futures.get(event, [])

        if callbacks := self.client.once_events.get(event):
            for index, callback in enumerate(callbacks):
                self.loop.create_task(callback(*payload))
                callbacks.pop(index)

            return

        for future, check in futures:
            if check(*payload):
                future.set_result(*payload)
                futures.remove((future, check))

                break

        if events is not None:
            for callback in events.values():
                self.loop.create_task(callback(*payload))

    async def parse_interaction_create(self, data: dict) -> None:
        """Parses the ``INTERACTION_CREATE`` event.

        This method parses the raw data received from the ``INTERACTION_CREATE``
        event once received from the gateway. This handles application commands and message components.
        This calls :meth:`.State.dispatch` with one payload being interaction (:class:`.Interaction`)

        Parameters
        ----------
        data: :class:`dict`
            The raw data received from the gateway
        """
        interaction: Interaction = Interaction(
            self, data, type=InteractionType(data["type"])
        )

        if interaction.type is InteractionType.COMPONENT:
            if component := self._components.get(data["data"]["custom_id"]):
                callback, instance = component

                if int(data["data"]["component_type"]) == int(ComponentType.SELECTMENU):
                    instance.values = data["data"]["values"]  # type: ignore

                await callback(interaction, instance)

        elif interaction.type is InteractionType.COMMAND:
            if command := self.client.application_commands.get(data["data"]["name"]):
                arguments = []

                if options := data["data"].get("options"):
                    arguments.extend(await command.parser.create_arguments(options))

                await command.callback(interaction, *arguments)

        self.dispatch("interaction_create", interaction)

    async def parse_ready(self, data: dict) -> None:
        """Parses the ``READY`` event.

        This method parses the raw data received from the ``READY`` event
        once received from the gateway. This calls :meth:`.State.dispatch` with one
        payload being user (:class:`.User`)

        Parameters
        ----------
        data: :class:`dict`
            The raw data received from the gateway
        """
        user = self.add_user(data["user"])
        self.client.user = user

        if shard := data.get("shard"):
            logger.info(f"CONNECTED: SHARD ID: {shard[0]}")
        else:
            logger.info(f"CONNECTED: CLIENT ID: {user.id}")

        self.dispatch("ready", user)

    async def parse_guild_create(self, data: dict) -> None:
        """Parses the ``GUILD_CREATE`` event.

        This method parses the raw data received from the ``GUILD_CREATE`` event once received
        from the gateway. This method creates the :class:`.Guild` object then caches it. This method
        calls :meth:`.State.dispatch` with one payload being guild (:class:`.Guild`)

        Parameters
        ----------
        data: :class:`dict`
            The raw data received from the gateway
        """
        guild = Guild(self, data)

        self.create_guild_channels(guild, data)
        self.create_guild_roles(guild, data)
        self.create_guild_members(guild, data)
        self.create_guild_emojis(guild, data)
        self.create_guild_voice_states(guild, data)
        self.create_guild_stickers(guild, data)

        self._guilds[guild.id] = guild
        self.dispatch("guild_create", guild)

    async def parse_guild_update(self, data: dict) -> None:
        """Parses the ``GUILD_UPDATE`` event.

        This method parses the raw data received from the ``GUILD_UPDATE`` event once received
        from the gateway. This method updates the guild object if it was previously cached. This
        method calls :meth:`.State.dispatch` with two payloads one being before (:class:`.Guild`) and
        after (:class:`.Guild`)

        Parameters
        ----------
        data: :class:`dict`
            The raw data received from the gateway
        """
        guild = self.get_guild(int(data["id"]))
        if not guild:
            return

        before, after = self.update_guild(guild, data)
        self.dispatch("guild_update", before, after)

    async def parse_guild_delete(self, data: dict) -> None:
        """Parses the ``GUILD_DELETE`` event.

        This method parses the raw data received from the ``GUILD_DELETE`` event once received
        from the gateway. This method removes the *"dead"* guild from the internal cache.
        This method calls :meth:`.State.dispatch` with one payload being guild (:class:`.Guild`)

        Parameters
        ----------
        data: :class:`dict`
            The raw data received from the gateway
        """
        if guild := self.get_guild(int(data["id"])):
            self._guilds.pop(guild.id)

        self.dispatch("guild_delete", guild)

    async def parse_message_create(self, data: dict) -> None:
        """Parses the ``MESSAGE_CREATE`` event.

        This method parses the raw data received from the ``MESSAGE_CREATE`` event once received
        from the gateway. This method creates a new :class:`.Message` object and caches it along with the author.
        This method calls :meth:`.State.dispatch` with one payload being message (:class:`.Message`)

        Parameters
        ----------
        data: :class:`dict`
            The raw data received from the gateway
        """
        self.add_user(data["author"])
        channel = self._channels.get(int(data["channel_id"]))
        message = Message(self, data, channel)  # type: ignore

        self._messages[message.id] = message
        self.dispatch("message_create", message)

    async def parse_message_delete(self, data: dict) -> None:
        """Parses the ``MESSAGE_DELETE`` event.

        This method parses the raw data received from the ``MESSAGE_DELETE`` event once received
        from the gateway. This method creates creates a :class:`.DeletedMessage` object if the deleted
        message wasn't in the internal cache. This method calls :meth:`.State.dispatch` with one payload
        being message (Union[:class:`.DeletedMessage`, :class:`.Message`])

        Parameters
        ----------
        data: :class:`dict`
            The raw data received from the gateway
        """
        deleted = DeletedMessage(data)
        message = self._messages.get(deleted.id)

        if message:
            self._messages.pop(message.id)
        else:
            message = deleted  # type: ignore

        self.dispatch("message_delete", message)

    async def parse_message_update(self, data: dict) -> None:
        """Parses the ``MESSAGE_UPDATE`` event.

        This method parses the raw data received from the ``MESSAGE_UPDATE`` event once received
        from the gateway. This method updates the message if it was previously cached. This method calls
        :meth:`.State.dispatch` with two payloads before (:class:`.Message`) and after (:class:`.Message`)

        Parameters
        ----------
        data: :class:`dict`
            The raw data received from the gateway
        """
        channel = self.get_channel(int(data["channel_id"]))
        if not channel:
            return

        after = self.create_message(data, channel)

        if not (before := self.get_message(after.id)):
            msg = await self.http.get_channel_message(channel.id, after.id)  # type: ignore
            before = self.create_message(msg, channel)
        else:
            self._messages.pop(before.id)

        self._messages[after.id] = after
        self.dispatch("message_update", before, after)

    async def parse_channel_create(self, data: dict) -> None:
        """Parses the ``CHANNEL_CREATE`` event.

        This method parses the raw data received from the ``CHANNEL_CREATE`` event once received
        from the gateway. This method creates a channel object then adds it to the internal cache.
        This method calls :meth:`.State.dispatch` with one payload channel (:class:`.Channel`)

        Parameters
        ----------
        data: :class:`dict`
            The raw data received from the gateway
        """
        if guild_id := data.get("guild_id"):
            guild = self.get_guild(int(guild_id))
            channel = self.create_channel(data, guild)
        else:
            channel = self.create_channel(data)

        self._channels[channel.id] = channel
        self.dispatch("channel_create", channel)

    async def parse_channel_update(self, data: dict) -> None:
        """Parses the ``CHANNEL_UPDATE`` event.

        This method parses the raw data received from the ``CHANNEL_UPDATE`` event once received
        from the gateway. This method updates the channel if previously cached. This method calls
        :meth:`.State.dispatch` with two payloads before (:class:`.Channel`) and after (:class:`.Channel`)

        Parameters
        ----------
        data: :class:`dict`
            The raw data received from the gateway
        """
        channel = self.get_channel(int(data["id"]))
        if not channel:
            return

        before, after = self.update_channel(channel, data)  # type: ignore
        self.dispatch("channel_update", before, after)

    async def parse_channel_delete(self, data: dict) -> None:
        """Parses the ``CHANNEL_DELETE`` event.

        This method parses the raw data received from the ``CHANNEL_DELETE`` event once received
        from the gateway. This method removes the *"dead"* channel form the cache. This method calls
        :meth:`.State.dispatch` with one payload channel (:class:`.Channel`)

        Parameters
        ----------
        data: :class:`dict`
            The raw data received from the gateway
        """
        channel = self.get_channel(int(data["id"]))
        self._channels.pop(channel.id)  # type: ignore

        self.dispatch("channel_delete", channel)

    async def parse_voice_state_update(self, data: dict) -> None:
        """Parses the ``VOICE_STATE_UPDATE`` event.

        This method parses the raw data received from the ``VOICE_STATE_UPDATE`` event once received
        from the gateway. This method updates the previous voice state if cached. This method calls
        :meth:`.State.dispatch` with two payloads before (:class:`.VoiceState`) after (:class:`.VoiceState`)

        Parameters
        ----------
        data: :class:`dict`
            The raw data received from the gateway
        """
        after = VoiceState(self, data)

        if after.guild:
            if after.user_id == self.client.user.id:
                voice = self.get_voice_client(after.guild.id)
                if voice:
                    await voice.voice_state_update(data)

            before = after.guild.get_voice_state(after.user_id)
            if not before:
                after.guild._voice_states[after.user_id] = after
            else:
                if not after.channel:
                    after.guild._voice_states.pop(after.user_id)
                else:
                    before._data = after._data

            self.dispatch("voice_state_update", before, after)

    async def parse_voice_server_update(self, data: dict) -> None:
        """Parses the ``VOICE_STATE_UPDATE`` event.

        This method parses the raw data from the ``VOICE_STATE_UPDATE`` event once received
        from the gateway. This method does not dispatch anything.

        Parameters
        ----------
        data: :class:`dict`
            The raw data received from the gateway
        """
        guild_id = int(data["guild_id"])
        voice = self.get_voice_client(guild_id)

        if voice:
            await voice.voice_server_update(data)

    async def parse_thread_create(self, data: dict) -> None:
        """Parses the ``THREAD_CREATE`` event.

        This method parses the raw data received from the ``THREAD_CREATE`` event once
        received from the gateway. This method creates a new :class:`.Thread` object and caches it.
        This method calls :meth:`.State.dispatch` with one payload thread (:class:`.Thread`)

        Parameters
        ----------
        data: :class:`dict`
            The raw data received from the gateway
        """
        guild_id = int(data["guild_id"])
        guild = self.get_guild(guild_id)

        if not guild:
            return

        thread = Thread(self, guild, data)
        guild._threads[thread.id] = thread

        self.dispatch("thread_create", thread)

    async def parse_thread_update(self, data: dict) -> None:
        """Parses the ``THREAD_UPDATE`` event.

        This method parses the raw data received from the ``THREAD_UPDATE`` event once
        received from the gateway. This method updates the :class:`.Thread` object if it was
        previously cached. This method calls :meth:`.State.dispatch` with two payloads
        before (:class:`.Thread`) after (:class:`.Thread`)

        Parameters
        ----------
        data: :class:`dict`
            The raw data received from the gateway
        """
        guild_id = int(data["guild_id"])
        guild = self.get_guild(guild_id)

        if not guild:
            return

        thread_id = int(data["id"])
        thread = guild.get_thread(thread_id)

        if not thread:
            return

        before, after = self.update_thread(thread, data)
        self.dispatch("thread_update", before, after)

    async def parse_thread_delete(self, data: dict) -> None:
        """Parses the ``THREAD_DELETE`` event.

        This method parses the raw data received from the ``THREAD_DELETE`` event once
        received from the gateway. This method deletes the *"dead"* thread from the internal cache.
        This method calls :meth:`.State.dispatch` with one payload thread (:class:`.Thread`)

        Parameters
        ----------
        data: :class:`dict`
            The raw data received from the gateway
        """
        guild_id = int(data["guild_id"])
        guild = self.get_guild(guild_id)

        if not guild:
            return

        thread_id = int(data["id"])
        thread = guild.get_thread(thread_id)

        if not thread:
            return

        guild._threads.pop(thread.id)
        self.dispatch("thread_delete", thread)

    async def parse_thread_list_sync(self, data: dict) -> None:
        """Parses the ``THREAD_LIST_SYNC`` event.

        This method parses the raw data received from the ``THREAD_LIST_SYNC`` event once
        received from the gateway. This method just syncs the threads when the client get's access.
        This method calls :meth:`.State.dispatch` for ``THREAD_CREATE`` and ``THREAD_DELETE`` with their
        respective payloads.

        Parameters
        ----------
        data: :class:`dict`
            The raw data received from the gateway
        """
        guild = self.get_guild(int(data["guild_id"]))
        if not guild:
            return

        channel_ids = data.get("channel_ids")
        if not channel_ids:
            previous = guild._threads.copy()
            guild._threads.clear()
        else:
            previous = {
                t.id: t for t in guild._threads.values() if t.parent_id in channel_ids
            }
            for thread_id in previous:
                del guild._threads[thread_id]

        threads = {
            int(d["id"]): Thread(self, guild, d) for d in data.get("threads", [])
        }
        guild._threads.update(threads)

        for member in data.get("members", []):
            thread = threads.get(int(member["id"]))
            if thread:
                thread._create_member(member)

        for thread in threads.values():
            self.dispatch("thread_create", thread)

        for thread in previous.values():
            self.dispatch("thread_delete", thread)

    async def parse_thread_members_update(self, data: dict) -> None:
        """Parses the ``THREAD_MEMBERS_UPDATE`` event.

        This method parses the raw data received from the ``THREAD_MEMBERS_UPDATE`` event
        once received from the gateway. This method just updates thread's members to be current.
        This method calls :meth:`.State.dispatch` ``THREAD_MEMBER_ADD`` and ``THREAD_MEMBER_REMOVE`` with
        their respective payloads

        Parameters
        ----------
        data: :class:`dict`
            The raw data received from the gateway
        """
        guild = self.get_guild(int(data["guild_id"]))
        if not guild:
            return

        thread = guild.get_thread(int(data["id"]))
        if not thread:
            return

        new: List[ThreadMember] = [
            ThreadMember(self, m, thread) for m in data.get("added_members", [])
        ]
        removed: List[int] = [int(id) for id in data.get("removed_member_ids", [])]

        for member in new:
            thread._members[member.id] = member
            self.dispatch("thread_member_add", member)

        for member_id in removed:
            member = thread._members.pop(member_id, None)  # type: ignore
            if member:
                self.dispatch("thread_member_remove", member)

    async def parse_channel_pins_update(self, data: Dict) -> None:
        """
        Parses the `CHANNEL_PINS_UPDATE` event.

        Parameters:
            data (Dict): The raw data.

        """
        channel = self.get_channel(int(data["channel_id"]))
        if not channel:
            return

        self.dispatch("channel_pins_update", channel)

    async def parse_guild_ban_add(self, data: Dict) -> None:
        """
        Parses the `GUILD_BAN_ADD` event.

        Parameters:
            data (Dict): The raw data.

        """
        guild = self.get_guild(int(data["guild_id"]))
        if not guild:
            return

        user = self.create_user(data["user"])
        guild._members.pop(user.id, None)

        self.dispatch("guild_ban_add", guild, user)

    async def parse_guild_ban_remove(self, data: Dict) -> None:
        """
        Parses the `GUILD_BAN_REMOVE` event.

        Parameters:
            data (Dict): The raw data.

        """
        guild = self.get_guild(int(data["guild_id"]))
        if not guild:
            return

        user = self.create_user(data["user"])
        self.dispatch("guild_ban_remove", guild, user)

    async def parse_guild_emojis_update(self, data: Dict) -> None:
        """
        Parses the `GUILD_EMOJIS_UPDATE` event.

        Parameters:
            data (Dict): The raw data.

        """
        guild = self.get_guild(int(data["guild_id"]))
        if not guild:
            return

        emojis = {int(e["id"]): Emoji(self, e, guild) for e in data.get("emojis", [])}

        guild._emojis.update(emojis)
        self.dispatch("guild_emojis_update", guild, emojis.values())

    async def parse_guild_intergration_update(self, data: Dict) -> None:
        """
        Parses the `GUILD_INTEGRATIONS_UPDATE` event.

        Parameters:
            data (Dict): The raw data.

        """
        guild = self.get_guild(int(data["guild_id"]))
        if not guild:
            return

        self.dispatch("guild_integrations_update", guild)

    async def parse_guild_member_add(self, data: Dict) -> None:
        """
        Parses the `GUILD_MEMBER_ADD` event.

        Parameters:
            data (Dict): The raw data.

        """
        guild = self.get_guild(int(data["guild_id"]))
        if not guild:
            return

        member = Member(self, data, guild)
        guild._members[member.id] = member

        self.dispatch("guild_member_add", member)

    async def parse_guild_member_remove(self, data: Dict) -> None:
        """
        Parses the `GUILD_MEMBER_REMOVE` event.

        Parameters:
            data (Dict): The raw data.

        """
        guild = self.get_guild(int(data["guild_id"]))
        if not guild:
            return

        user = self.create_user(data["user"])
        guild._members.pop(user.id, None)

        self.dispatch("guild_member_remove", guild, user)

    async def parse_guild_member_update(self, data: Dict) -> None:
        """
        Parses the `GUILD_MEMBER_UPDATE` event.

        Parameters:
            data (Dict): The raw data.

        """
        guild = self.get_guild(int(data["guild_id"]))
        if not guild:
            return

        member = guild.get_member(int(data["user"]["id"]))
        if member is None:
            return

        after = self.create_member(data, guild)

        guild._members[member.id] = after
        self.dispatch("guild_member_update", member, after)

    async def parse_guild_members_chunk(self, data: Dict) -> None:
        """
        Parses the `GUILD_MEMBERS_CHUNK` event.

        Parameters:
            data (Dict): The raw data.

        """
        chunk = Chunk(self, data)

        for member in chunk.members:
            chunk.guild._members[member.id] = member

        self.dispatch("guild_members_chunk", chunk)

    async def parse_guild_role_create(self, data: Dict) -> None:
        """
        Parses the `GUILD_ROLE_CREATE` event.

        Parameters:
            data (Dict): The raw data.

        """
        guild = self.get_guild(int(data["guild_id"]))
        if not guild:
            return

        role = Role(self, data, guild)
        guild._roles[role.id] = role

        self.dispatch("guild_role_create", role)

    async def parse_guild_role_update(self, data: Dict) -> None:
        """
        Parses the `GUILD_ROLE_UPDATE` event.

        Parameters:
            data (Dict): The raw data.

        """
        guild = self.get_guild(int(data["guild_id"]))
        if not guild:
            return

        role = guild.get_role(int(data["role"]["id"]))
        if role is None:
            return

        before = role._copy()
        role._data = data["role"]

        self.dispatch("guild_role_update", before, role)

    async def parse_guild_role_delete(self, data: Dict) -> None:
        """
        Parses the `GUILD_ROLE_DELETE` event.

        Parameters:
            data (Dict): The raw data.

        """
        guild = self.get_guild(int(data["guild_id"]))
        if not guild:
            return

        role_id = int(data["role_id"])
        role = guild._roles.pop(role_id, None)
        if role is None:
            return

        self.dispatch("guild_role_delete", role)

    async def parse_integration_create(self, data: Dict) -> None:
        """
        Parses the `INTEGRATION_CREATE` event.

        Parameters:
            data (Dict): The raw data.

        """
        guild = self.get_guild(int(data["guild_id"]))
        if not guild:
            return

        integration = Integration(self, data, guild)
        self.dispatch("integration_create", integration)

    async def parse_integration_update(self, data: Dict) -> None:
        """
        Parses the `INTEGRATION_UPDATE` event.

        Parameters:
            data (Dict): The raw data.

        """
        guild = self.get_guild(int(data["guild_id"]))
        if not guild:
            return

        integration = Integration(self, data, guild)
        self.dispatch("integration_update", integration)

    async def parse_integration_delete(self, data: Dict) -> None:
        """
        Parses the `INTEGRATION_DELETE` event.

        Parameters:
            data (Dict): The raw data.

        """
        guild = self.get_guild(int(data["guild_id"]))
        if not guild:
            return

        integration = DeletedIntegration(self, data, guild)
        self.dispatch("integration_delete", integration)

    async def parse_invite_create(self, data: Dict) -> None:
        """
        Parses the `INVITE_CREATE` event.

        Parameters:
            data (Dict): The raw data.

        """
        invite = Invite(self, data)
        self.dispatch("invite_create", invite)

    async def parse_invite_delete(self, data: Dict) -> None:
        """
        Parses the `INVITE_DELETE` event.

        Parameters:
            data (Dict): The raw data.

        """
        invite = DeletedInvite(self, data)
        self.dispatch("invite_delete", invite)

    async def parse_message_delete_bulk(self, data: Dict) -> None:
        """
        Parses the `MESSAGE_DELETE_BULK` event.

        Parameters:
            data (Dict): The raw data.

        """
        messages = []
        for message_id in data["ids"]:

            message = self._messages.pop(message_id, None)
            if not message:
                d = data.copy()
                d["id"] = message_id

                message = DeletedMessage(d)  # type: ignore

            messages.append(message)

        self.dispatch("message_delete_bulk", messages)

    def get_message(self, message_id: int) -> Optional[Message]:
        """Grabs a :class:`.Message` from the internal cache.

        Parameters
        ----------
        message_id: :class:`int`
            The id of the message to get

        Returns
        -------
        Optional[:class:`.Message`]
            The message if cached.
        """
        return self._messages.get(message_id)

    def get_user(self, user_id: int) -> Optional[User]:
        """Grabs a :class:`.User` from the internal cache.

        Parameters
        ----------
        user_id: :class:`int`
            The id of the user to get

        Returns
        -------
        Optional[:class:`.User`]
            The user if cached.
        """
        return self._users.get(user_id)

    def add_user(self, data: dict) -> User:
        """Creates a user then caches it.

        This method creates a new :class:`.User` object
        then caches it into :attr:`.State.users`

        Parameters
        ----------
        data: :class:`dict`
            The data to produce a user with

        Returns
        -------
        :class:`.User`
            The newly created user.
        """
        user = User(self, data)

        self._users[user.id] = user
        return user

    def get_guild(self, guild_id: int) -> Optional[Guild]:
        """Grabs a :class:`.Guild` from the internal cache.

        Parameters
        ----------
        guild_id: :class:`int`
            The id of the guild to get

        Returns
        -------
        Optional[:class:`.Guild`]
            The guild if cached.
        """
        return self._guilds.get(guild_id)

    def get_channel(
        self, channel_id: int
    ) -> Optional[
        Union[TextChannel, DMChannel, VoiceChannel, CategoryChannel, Channel]
    ]:
        """Grabs a :class:`.Channel` from the internal cache.

        Parameters
        ----------
        channel_id: :class:`int`
            The id of the channel to get

        Returns
        -------
        Optional[Union[:class:`.Channel`, :class:`.DMChannel`]]
            The channel if cached.
        """
        return self._channels.get(channel_id)

    def get_emoji(self, emoji_id: int) -> Optional[Emoji]:
        """Grabs an :class:`.Emoji` from the internal cache.

        Parameters
        ----------
        emoji_id: :class:`int`
            The id of the emoji to get

        Returns
        -------
        :class:`.Emoji`
            The emoji if cached.
        """
        return self._emojis.get(emoji_id)

    def create_message(self, data: dict, channel: Any) -> Message:
        """Creates a :class:`.Message` instance.

        If you're wondering why this is here. Its to use as a syntactic sugar
        when sending messages. This is used in :meth:`.TextChannel.send`

        Parameters
        ----------
        dict: :class:`dict`
            The raw data of the message

        channel: Any
            The channel of the message

        Returns
        -------
        :class:`.Message`
            The created message instance.
        """
        return Message(self, data, channel)  # type: ignore

    def create_channel(
        self, data: dict, *args: Any
    ) -> Union[TextChannel, VoiceChannel, CategoryChannel, Channel]:
        """Creates a :class:`.Channel` instance.

        If you're wondering why this is here. Its to use as a syntatic sugar
        for creating channels.

        Parameters
        ----------
        data: :class:`dict`
            The raw data of the channel

        *args: Any
            Extra options to pass to the channel's constructor

        Returns
        -------
        :class:`.Channel`
            The created channel instance.
        """
        cls = self.CHANNEL_MAPPING.get(int(data["type"]), Channel)
        channel = cls(self, data, *args)

        self.create_overwrites(channel)  # type: ignore
        return channel  # type: ignore

    def create_guild_channels(self, guild: Guild, data: dict) -> Guild:
        """Creates the channels of a guild.

        Parameters
        ----------
        guild: :class:`.Guild`
            The guild to create the channels for

        data: :class:`dict`
            The raw data of the guild

        Returns
        -------
        :class:`.Guild`
            The guild which was passed in.
        """
        if "channels" not in data:
            return guild

        channels = {
            int(payload["id"]): self.create_channel(payload, guild)
            for payload in data["channels"]
        }

        for id, channel in channels.items():
            self._channels[id] = channel

        guild._channels = channels
        return guild

    def create_guild_members(self, guild: Guild, data: dict) -> Guild:
        """Creates the members of a guild.

        Parameters
        ----------
        guild: :class:`.Guild`
            The guild to create the channels for

        data: :class:`dict`
            The raw data of the guild

        Returns
        -------
        :class:`.Guild`
            The guild which was passed in.
        """
        if "members" not in data:
            return guild

        members: Dict[int, Member] = {}
        for member_data in data["members"]:
            member = self.create_member(member_data, guild)
            members[member.id] = member

        guild._members = members
        return guild

    def create_guild_roles(self, guild: Guild, data: dict) -> Guild:
        """Creates the roles of a guild.

        Parameters
        ----------
        guild: :class:`.Guild`
            The guild to create the channels for

        data: :class:`dict`
            The raw data of the guild

        Returns
        -------
        :class:`.Guild`
            The guild which was passed in.
        """
        if "roles" not in data:
            return guild

        roles = {
            int(payload["id"]): Role(self, payload, guild) for payload in data["roles"]
        }
        guild._roles = roles
        return guild

    def create_guild_emojis(self, guild: Guild, data: dict) -> Guild:
        """Creates the emojis of a guild.

        Parameters
        ----------
        guild: :class:`.Guild`
            The guild to create the channels for

        data: :class:`dict`
            The raw data of the guild

        Returns
        -------
        :class:`.Guild`
            The guild which was passed in.
        """
        if "emojis" not in data:
            return guild

        emojis = {
            int(payload["id"]): Emoji(self, payload, guild)
            for payload in data["emojis"]
        }

        for id, emoji in emojis.items():
            self._emojis[id] = emoji

        guild._emojis = emojis
        return guild

    def create_guild_voice_states(self, guild: Guild, data: dict) -> Guild:
        """Creates the voice states of a guild.

        Parameters
        ----------
        guild: :class:`.Guild`
            The guild to create the channels for

        data: :class:`dict`
            The raw data of the guild

        Returns
        -------
        :class:`.Guild`
            The guild which was passed in.
        """
        voice_states = {
            int(payload["user_id"]): VoiceState(self, payload)
            for payload in data["voice_states"]
        }

        guild._voice_states = voice_states
        return guild

<<<<<<< HEAD
    def create_guild_stickers(self, guild: Guild, data: Dict) -> Guild:
        payload = data.get("stickers")
        if not payload:
            return guild

        stickers = {int(sticker["id"]): Sticker(self, sticker) for sticker in payload}

        self._stickers.update(stickers)  # type: ignore
        guild._stickers = stickers

        return guild

    def get_sticker(self, sticker_id: int) -> Optional[Sticker]:
        """
        Grabs a sticker from the cache.

        Returns:
            The [lefi.Sticker](./sticker.md) instance corresponding to the ID if found.

        """
        return self._stickers.get(sticker_id)

    def create_overwrites(
        self,
        channel: Union[TextChannel, DMChannel, VoiceChannel, CategoryChannel, Channel],
    ) -> None:
        """
        Creates the overwrites of a channel.
=======
    def create_overwrites(self, channel: Channel) -> None:
        """Creates the overwrites of a channel.
>>>>>>> 6073a9f6

        Parameters
        ----------
        channel: :class:`.Channel`
            The channel which to create overwrites for
        """
        if isinstance(channel, DMChannel):
            return

        if "permission_overwrites" not in channel._data:
            return

        overwrites = [
            Overwrite(data) for data in channel._data["permission_overwrites"]
        ]
        ows: Dict[Union[Member, Role], Overwrite] = {}

        for overwrite in overwrites:
            if overwrite.type is OverwriteType.MEMBER:
                target = channel.guild.get_member(overwrite.id)

            else:
                target = channel.guild.get_role(overwrite.id)  # type: ignore

            ows[target] = overwrite  # type: ignore

        channel._overwrites = ows

    def update_guild(self, guild: Guild, data: dict) -> Tuple[Guild, Guild]:
        """Updates a guild

        parameters
        ----------
        guild: :class:`.Guild`
            The guild to update

        data: :class:`dict`
            The new raw data to update to

        Returns
        -------
        Tuple[:class:`.Guild`, :class:`.Guild`]
            A tuple containing the guild before and after updating.
        """

        before = guild._copy()

        self.create_guild_channels(guild, data)
        self.create_guild_roles(guild, data)
        self.create_guild_members(guild, data)
        self.create_guild_emojis(guild, data)
        self.create_guild_voice_states(guild, data)
        self.create_guild_stickers(guild, data)

        guild._data = data
        return before, guild

    def update_channel(self, channel: Channel, data: dict) -> Tuple[Channel, Channel]:
        """Updates a channel

        Parameters
        ----------
        channel: :class:`.Channel`
            The channel to update

        data: :class:`dict`
            The new data to update to

        Returns
        -------
        Tuple[:class:`.Channel`, :class:`.Channel`]
            A tuple containing the channel before and after updating.
        """
        before = channel._copy()

        channel._data = data
        self.create_overwrites(channel)

        return before, channel

    def update_thread(self, thread: Thread, data: dict) -> Tuple[Thread, Thread]:
        """Updates a thread channel

        Parameters
        ----------
        channel: :class:`.Thread`
            The thread channel to update

        data: :class:`dict`
            The new data to update to

        Returns
        -------
        Tuple[:class:`.Channel`, :class:`.Channel`]
            A tuple containing the thread channel before and after updating.
        """
        before = thread._copy()
        thread._data = data

        if metadata := data.get("metadata"):
            thread._metadata = metadata

        return before, thread

    def add_voice_client(self, guild_id: int, voice_client: VoiceClient) -> None:
        """Adds a voice client to the internal cache.

        Parameters
        ----------
        guild_id: :class:`int`
            The id of the guild

        voice_client: :class:`.VoiceClient`
            The voice client to cache.
        """
        self._voice_clients[guild_id] = voice_client

    def get_voice_client(self, guild_id: int) -> Optional[VoiceClient]:
        """Grabs a :class:`.VoiceClient` from the internal cache.

        Parameters
        ----------
        guild_id: :class:`int`
            The id of the guild to grab from

        Returns
        -------
        Optional[:class:`.VoiceClient`]
            The voice client instance if cached.
        """
        return self._voice_clients.get(guild_id)

    def remove_voice_client(self, guild_id: int) -> None:
        """Removes a voice client from the internal cache.

        Parameters
        ----------
        guild_id: :class:`int`
            The id of the guild to delete
        """
        self._voice_clients.pop(guild_id, None)

    def create_member(self, data: dict, guild: Guild) -> Member:
        """Creates a member

        Parameters
        ----------
        data: :class:`dict`
            The raw member data

        guild: :class:`.Guild`
            The member's guild

        Returns
        -------
        :class:`.Member`
            The newly created member instance.
        """
        member = Member(self, data, guild)

        for role_data in data["roles"]:
            role = guild.get_role(int(role_data))
            member._roles.setdefault(role.id, role)  # type: ignore

        return member

    def create_user(self, data: dict) -> User:
        """Creates a user

        Parameters
        ----------
        data: :class:`dict`
            The raw user data

        Returns
        -------
        :class:`.User`
            The newly created user instance.
        """
        return User(self, data)<|MERGE_RESOLUTION|>--- conflicted
+++ resolved
@@ -1313,7 +1313,6 @@
         guild._voice_states = voice_states
         return guild
 
-<<<<<<< HEAD
     def create_guild_stickers(self, guild: Guild, data: Dict) -> Guild:
         payload = data.get("stickers")
         if not payload:
@@ -1340,12 +1339,7 @@
         self,
         channel: Union[TextChannel, DMChannel, VoiceChannel, CategoryChannel, Channel],
     ) -> None:
-        """
-        Creates the overwrites of a channel.
-=======
-    def create_overwrites(self, channel: Channel) -> None:
         """Creates the overwrites of a channel.
->>>>>>> 6073a9f6
 
         Parameters
         ----------
