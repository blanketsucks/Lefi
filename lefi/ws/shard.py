--- conflicted
+++ resolved
@@ -1,28 +1,15 @@
 from __future__ import annotations
 
-<<<<<<< HEAD
-import asyncio
 import logging
 import sys
-
 from typing import TYPE_CHECKING
-=======
-import logging
-import sys
-from typing import TYPE_CHECKING, Dict
->>>>>>> 99666fe1
-
-import aiohttp
+import asyncio
 
 from .basews import BaseWebsocketClient
 from .opcodes import OpCodes
 from .ratelimiter import Ratelimiter
 
 if TYPE_CHECKING:
-<<<<<<< HEAD
-=======
-    from ..client import Client
->>>>>>> 99666fe1
     from .wsclient import WebSocketClient
 
 __all__ = ("Shard",)
