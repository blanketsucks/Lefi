--- conflicted
+++ resolved
@@ -1,15 +1,8 @@
 from __future__ import annotations
 
-<<<<<<< HEAD
-from typing import Literal, Optional, Any, Tuple, Union, Callable, Dict, List, TYPE_CHECKING, Coroutine, overload
-=======
->>>>>>> 3f52c276
 import inspect
 import asyncio
 
-<<<<<<< HEAD
-from lefi.objects.channel import Channel
-=======
 from typing import (
     Literal,
     Optional,
@@ -22,30 +15,16 @@
     TYPE_CHECKING,
     Coroutine,
 )
->>>>>>> 3f52c276
 
 from .http import HTTPClient
 from .state import State
 from .ws import WebSocketClient
 from .utils import MISSING
 from .objects import Intents
-<<<<<<< HEAD
-
-=======
->>>>>>> 3f52c276
 from .interactions import App
 
 if TYPE_CHECKING:
     from .objects import (
-<<<<<<< HEAD
-        Message, 
-        Guild, 
-        TextChannel, 
-        VoiceChannel,
-        CategoryChannel,
-        DMChannel,
-        User
-=======
         Message,
         Guild,
         Channel,
@@ -54,7 +33,6 @@
         CategoryChannel,
         DMChannel,
         User,
->>>>>>> 3f52c276
     )
 
 __all__ = ("Client",)
@@ -65,11 +43,7 @@
         self,
         token: str,
         *,
-<<<<<<< HEAD
-        intents: Intents=MISSING,
-=======
         intents: Intents = MISSING,
->>>>>>> 3f52c276
         pub_key: Optional[str] = MISSING,
         loop: Optional[asyncio.AbstractEventLoop] = MISSING,
     ):
@@ -80,10 +54,7 @@
         self.ws: WebSocketClient = WebSocketClient(self, intents)
 
         self.events: Dict[str, List[Callable[..., Any]]] = {}
-<<<<<<< HEAD
-=======
         self.once_events: Dict[str, List[Callable[..., Any]]] = {}
->>>>>>> 3f52c276
         self.futures: Dict[str, List[Tuple[asyncio.Future, Callable[..., bool]]]] = {}
 
     def add_listener(
@@ -98,17 +69,8 @@
         callbacks = self.events.setdefault(name, [])
         callbacks.append(func)
 
-<<<<<<< HEAD
-    def on(
-        self, event_name: Optional[str] = MISSING
-    ) -> Callable[..., Callable[..., Coroutine[Any, Any, Any]]]:
-        def inner(
-            func: Callable[..., Coroutine[Any, Any, Any]]
-        ) -> Callable[..., Coroutine[Any, Any, Any]]:
-=======
     def on(self, event_name: Optional[str] = MISSING) -> Callable[..., Callable[..., Coroutine]]:
         def inner(func: Callable[..., Coroutine]) -> Callable[..., Coroutine]:
->>>>>>> 3f52c276
             self.add_listener(func, event_name)
             return func
 
@@ -151,66 +113,7 @@
     def get_user(self, id: int) -> Optional[User]:
         return self._state.get_user(id)
 
-<<<<<<< HEAD
-    @overload
-    async def wait_for(
-        self, 
-        event: Literal['on_message_create'], 
-        *, 
-        check: Callable[[Message], bool]=MISSING, 
-        timeout: float=None
-    ) -> Message: ...
-    @overload
-    async def wait_for(
-        self, 
-        event: Literal['on_message_update'], 
-        *, 
-        check: Callable[[Message, Message], bool]=MISSING
-    ) -> Tuple[Message, Message]: ...
-    @overload
-    async def wait_for(
-        self, 
-        event: Literal['on_message_delete'], 
-        *, 
-        check: Callable[[Message], bool], 
-        timeout: float=None
-    ) -> Message: ...
-    @overload
-    async def wait_for(
-        self, 
-        event: Literal['on_guild_create'], 
-        *, 
-        check: Callable[[Guild], bool]=MISSING, 
-        timeout: float=None
-    ) -> Guild: ...
-    @overload
-    async def wait_for(
-        self, 
-        event: Literal['on_channel_create'], 
-        *, 
-        check: Callable[[Channel], bool]=MISSING, 
-        timeout: float=None
-    ) -> Channel: ...
-    @overload
-    async def wait_for(
-        self, 
-        event: Literal['on_channel_update'], 
-        *, 
-        check: Callable[[Channel, Channel], bool]=MISSING, 
-        timeout: float=None
-    ) -> Tuple[Channel, Channel]: ...
-    @overload
-    async def wait_for(
-        self, 
-        event: Literal['on_channel_delete'], 
-        *, 
-        check: Callable[[Channel], bool]=MISSING, 
-        timeout: float=None
-    ) -> Channel: ...
-    async def wait_for(self, event: str, *, check: Callable[..., bool]=MISSING, timeout: float=None) -> Any:
-=======
     async def wait_for(self, event: str, *, check: Callable[..., bool] = MISSING, timeout: float = None) -> Any:
->>>>>>> 3f52c276
         future = self.loop.create_future()
         futures = self.futures.setdefault(event, [])
 
