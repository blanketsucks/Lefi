--- conflicted
+++ resolved
@@ -98,15 +98,10 @@
         elif overwrite is True:
             callbacks.maxlen = 1
 
-<<<<<<< HEAD
-    def on(
-        self, event_name: Optional[str] = None
-=======
         callbacks[func] = func  # type: ignore
 
     def on(
         self, event_name: Optional[str] = None, overwrite: bool = False
->>>>>>> 41831734
     ) -> Callable[..., Callable[..., Coroutine]]:
         """
         A decorator that registers the decorated function to an event.
